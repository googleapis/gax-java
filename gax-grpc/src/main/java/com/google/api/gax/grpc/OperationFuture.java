/*
 * Copyright 2017, Google Inc. All rights reserved.
 *
 * Redistribution and use in source and binary forms, with or without
 * modification, are permitted provided that the following conditions are
 * met:
 *
 *     * Redistributions of source code must retain the above copyright
 * notice, this list of conditions and the following disclaimer.
 *     * Redistributions in binary form must reproduce the above
 * copyright notice, this list of conditions and the following disclaimer
 * in the documentation and/or other materials provided with the
 * distribution.
 *     * Neither the name of Google Inc. nor the names of its
 * contributors may be used to endorse or promote products derived from
 * this software without specific prior written permission.
 *
 * THIS SOFTWARE IS PROVIDED BY THE COPYRIGHT HOLDERS AND CONTRIBUTORS
 * "AS IS" AND ANY EXPRESS OR IMPLIED WARRANTIES, INCLUDING, BUT NOT
 * LIMITED TO, THE IMPLIED WARRANTIES OF MERCHANTABILITY AND FITNESS FOR
 * A PARTICULAR PURPOSE ARE DISCLAIMED. IN NO EVENT SHALL THE COPYRIGHT
 * OWNER OR CONTRIBUTORS BE LIABLE FOR ANY DIRECT, INDIRECT, INCIDENTAL,
 * SPECIAL, EXEMPLARY, OR CONSEQUENTIAL DAMAGES (INCLUDING, BUT NOT
 * LIMITED TO, PROCUREMENT OF SUBSTITUTE GOODS OR SERVICES; LOSS OF USE,
 * DATA, OR PROFITS; OR BUSINESS INTERRUPTION) HOWEVER CAUSED AND ON ANY
 * THEORY OF LIABILITY, WHETHER IN CONTRACT, STRICT LIABILITY, OR TORT
 * (INCLUDING NEGLIGENCE OR OTHERWISE) ARISING IN ANY WAY OUT OF THE USE
 * OF THIS SOFTWARE, EVEN IF ADVISED OF THE POSSIBILITY OF SUCH DAMAGE.
 */
package com.google.api.gax.rpc;

<<<<<<< HEAD
import com.google.api.core.AbstractApiFuture;
import com.google.api.core.BetaApi;
import java.util.concurrent.ExecutionException;
import java.util.concurrent.TimeUnit;

/** An ApiFuture which provides access to additional operation data. */
@BetaApi
public abstract class OperationFuture<ResponseT, OperationT> extends AbstractApiFuture<ResponseT> {
=======
import static com.google.common.base.Preconditions.checkNotNull;

import com.google.api.core.ApiFunction;
import com.google.api.core.ApiFuture;
import com.google.api.core.ApiFutures;
import com.google.api.core.BetaApi;
import com.google.api.gax.retrying.RetryingFuture;
import com.google.longrunning.Operation;
import com.google.protobuf.Message;
import java.util.concurrent.ExecutionException;
import java.util.concurrent.Executor;
import java.util.concurrent.TimeUnit;
import java.util.concurrent.TimeoutException;

/**
 * An ApiFuture which tracks polling of a service, typically started by {@link
 * OperationCallable#futureCall(Object, CallContext)}. The polling is done periodically, based on
 * the {@link com.google.api.gax.retrying.TimedRetryAlgorithm} specified in {@link
 * OperationCallSettings} provided during creation of the corresponding {@link OperationCallable}.
 *
 * <p>This class is thread-safe.
 */
@BetaApi
public final class OperationFuture<ResponseT extends Message, MetadataT extends Message>
    implements ApiFuture<ResponseT> {
  private final Object lock = new Object();

  private final RetryingFuture<Operation> pollingFuture;
  private final ApiFuture<Operation> initialFuture;
  private final ApiFuture<ResponseT> resultFuture;
  private final ApiFunction<Operation, MetadataT> metadataTransformer;

  private volatile ApiFuture<Operation> peekedAttemptResult;
  private volatile ApiFuture<MetadataT> peekedPollResult;
  private volatile ApiFuture<Operation> gottenAttemptResult;
  private volatile ApiFuture<MetadataT> gottenPollResult;

  /**
   * Creates a new operation future instance.
   *
   * @param pollingFuture retrying future which tracks polling of the server operation (in most
   *     cases with exponential upper bounded intervals)
   * @param initialFuture the initial future which started the operation on the server side
   * @param responseTransformer transformer which unpacks a {@link ResponseT} object from an {@link
   *     Operation} object
   * @param metadataTransformer transformer which unpacks a {@link MetadataT} object from an {@link
   *     Operation} object
   */
  public OperationFuture(
      RetryingFuture<Operation> pollingFuture,
      ApiFuture<Operation> initialFuture,
      ApiFunction<Operation, ResponseT> responseTransformer,
      ApiFunction<Operation, MetadataT> metadataTransformer) {
    this.pollingFuture = checkNotNull(pollingFuture);
    this.initialFuture = checkNotNull(initialFuture);
    this.resultFuture = ApiFutures.transform(pollingFuture, responseTransformer);
    this.metadataTransformer = checkNotNull(metadataTransformer);
  }

  @Override
  public void addListener(Runnable listener, Executor executor) {
    pollingFuture.addListener(listener, executor);
  }

  @Override
  public boolean cancel(boolean mayInterruptIfRunning) {
    return pollingFuture.cancel(mayInterruptIfRunning);
  }

  @Override
  public boolean isCancelled() {
    return pollingFuture.isCancelled();
  }

  @Override
  public boolean isDone() {
    return pollingFuture.isDone();
  }

  @Override
  public ResponseT get() throws InterruptedException, ExecutionException {
    pollingFuture.get();
    return resultFuture.get();
  }

  @Override
  public ResponseT get(long timeout, TimeUnit unit)
      throws InterruptedException, ExecutionException, TimeoutException {
    pollingFuture.get(timeout, unit);
    return resultFuture.get();
  }

>>>>>>> 1747e7a8
  /**
   * Returns the value of {@code Operation.name} from the initial Operation object returned from the
   * initial call to start the {@code Operation}. Blocks if the initial call to start the {@code
   * Operation} hasn't returned yet.
   */
<<<<<<< HEAD
  public abstract String getOperationName() throws InterruptedException, ExecutionException;
=======
  public String getName() throws ExecutionException, InterruptedException {
    return initialFuture.get().getName();
  }
>>>>>>> 1747e7a8

  /**
   * Returns the {@code Operation} future of the initial request which started this {@code
   * OperationFuture}.
   */
<<<<<<< HEAD
  public abstract Object getMetadata() throws InterruptedException, ExecutionException;
=======
  public ApiFuture<Operation> getInitialFuture() {
    return initialFuture;
  }
>>>>>>> 1747e7a8

  /**
   * Peeks at the metadata of the operation tracked by this {@link OperationFuture}. If the initial
   * future hasn't completed yet this method returns {@code null}, otherwise it returns the latest
   * metadata returned from the server (i.e. either initial call metadata or the metadata received
   * from the latest completed poll iteration).
   *
   * <p>If not {@code null}, the returned result is guaranteed to be an already completed future, so
   * {@link ApiFuture#isDone()} will always be {@code true} and {@link ApiFuture#get()} will always
   * be non-blocking.
   *
   * <p>Note, some APIs may return {@code null} in metadata response message. In such cases this
   * method may return a non-null future whose {@code get()} method will return {@code null}. This
   * behavior is API specific an should be considered a valid case, which indicates that the recent
   * poll request has completed, but no specific metadata was provided by the server (i.e. most
   * probably providing metadata for an intermediate result is not supported by the server).
   *
   * <p>This method should be used to check operation progress without blocking current thread.
   * Since this method returns metadata from the latest completed poll, it is potentially slightly
   * stale compared to the most recent data. To get the most recent data and/or get notified when
   * the current scheduled poll request completes use the {@link #getMetadata()} method instead.
   *
   * <p>If this operation future is completed, this method always returns the metadata from the last
   * poll request (which completed the operation future).
   *
   * <p>If this operation future failed, this method may (depending on the failure type) return a
   * non-failing future, representing the metadata from the last poll request (which failed the
   * operation future).
   *
   * <p>If this operation future was cancelled, this method returns a canceled metatata future as
   * well.
   *
   * <p>In general this method behaves similarly to {@link RetryingFuture#peekAttemptResult()}.
   */
<<<<<<< HEAD
  public abstract OperationT getFirstOperationData()
      throws InterruptedException, ExecutionException;

  /** Awaits any ongoing asynchronous work. */
  public abstract void awaitAsyncCompletion() throws InterruptedException;

  /** Awaits any ongoing asynchronous work. */
  public abstract void awaitAsyncCompletion(long timeout, TimeUnit unit)
      throws InterruptedException;
=======
  // Note, the following two methods are not duplicates of each other even though code checking
  // tools may indicate so. They assign multiple different class fields.
  public ApiFuture<MetadataT> peekMetadata() {
    ApiFuture<Operation> future = pollingFuture.peekAttemptResult();
    synchronized (lock) {
      if (peekedAttemptResult == future) {
        return peekedPollResult;
      }
      peekedAttemptResult = future;
      peekedPollResult = ApiFutures.transform(peekedAttemptResult, metadataTransformer);
      return peekedPollResult;
    }
  }

  /**
   * Gets the metadata of the operation tracked by this {@link OperationFuture}. This method returns
   * the current poll metadata result (or the initial call metadata if it hasn't completed yet). The
   * returned future completes once the current scheduled poll request (or the initial request if it
   * hasn't completed yet) is executed and response is received from the server. The time when the
   * polling request is executed is determined by the underlying polling algorithm.
   *
   * <p>Adding direct executor (same thread) callbacks to the future returned by this method is
   * strongly not recommended, since the future is resolved under retrying future's internal lock
   * and may affect the operation polling process. Adding separate thread callbacks is ok.
   *
   * <p>Note, some APIs may return {@code null} in metadata response message. In such cases this
   * method may return a non-null future whose {@code get()} method will return {@code null}. This
   * behavior is API specific an should be considered a valid case, which indicates that the recent
   * poll request has completed, but no specific metadata was provided by the server. (i.e. most
   * probably providing metadata for an intermediate result is not supported by the server).
   *
   * <p>In most cases this method returns a future which is not completed yet, so calling {@link
   * ApiFuture#get()} is a potentially blocking operation. To get metadata without blocking the
   * current thread use the {@link #peekMetadata()} method instead.
   *
   * <p>If this operation future is completed, this method always returns the metadata from the last
   * poll request (which completed the operation future).
   *
   * <p>If this operation future failed, this method may (depending on the failure type) return a
   * non-failing future, representing the metadata from the last poll request (which failed the
   * operation future).
   *
   * <p>If this operation future was cancelled, this method returns a canceled metatata future as
   * well.
   *
   * <p>In general this method behaves similarly to {@link RetryingFuture#getAttemptResult()}.
   */
  public ApiFuture<MetadataT> getMetadata() {
    ApiFuture<Operation> future = pollingFuture.getAttemptResult();
    synchronized (lock) {
      if (gottenAttemptResult == future) {
        return gottenPollResult;
      }
      gottenAttemptResult = future;
      gottenPollResult = ApiFutures.transform(gottenAttemptResult, metadataTransformer);
      return gottenPollResult;
    }
  }
>>>>>>> 1747e7a8
}<|MERGE_RESOLUTION|>--- conflicted
+++ resolved
@@ -29,133 +29,28 @@
  */
 package com.google.api.gax.rpc;
 
-<<<<<<< HEAD
 import com.google.api.core.AbstractApiFuture;
+import com.google.api.core.ApiFuture;
 import com.google.api.core.BetaApi;
+import com.google.api.gax.retrying.RetryingFuture;
 import java.util.concurrent.ExecutionException;
-import java.util.concurrent.TimeUnit;
 
 /** An ApiFuture which provides access to additional operation data. */
 @BetaApi
-public abstract class OperationFuture<ResponseT, OperationT> extends AbstractApiFuture<ResponseT> {
-=======
-import static com.google.common.base.Preconditions.checkNotNull;
-
-import com.google.api.core.ApiFunction;
-import com.google.api.core.ApiFuture;
-import com.google.api.core.ApiFutures;
-import com.google.api.core.BetaApi;
-import com.google.api.gax.retrying.RetryingFuture;
-import com.google.longrunning.Operation;
-import com.google.protobuf.Message;
-import java.util.concurrent.ExecutionException;
-import java.util.concurrent.Executor;
-import java.util.concurrent.TimeUnit;
-import java.util.concurrent.TimeoutException;
-
-/**
- * An ApiFuture which tracks polling of a service, typically started by {@link
- * OperationCallable#futureCall(Object, CallContext)}. The polling is done periodically, based on
- * the {@link com.google.api.gax.retrying.TimedRetryAlgorithm} specified in {@link
- * OperationCallSettings} provided during creation of the corresponding {@link OperationCallable}.
- *
- * <p>This class is thread-safe.
- */
-@BetaApi
-public final class OperationFuture<ResponseT extends Message, MetadataT extends Message>
-    implements ApiFuture<ResponseT> {
-  private final Object lock = new Object();
-
-  private final RetryingFuture<Operation> pollingFuture;
-  private final ApiFuture<Operation> initialFuture;
-  private final ApiFuture<ResponseT> resultFuture;
-  private final ApiFunction<Operation, MetadataT> metadataTransformer;
-
-  private volatile ApiFuture<Operation> peekedAttemptResult;
-  private volatile ApiFuture<MetadataT> peekedPollResult;
-  private volatile ApiFuture<Operation> gottenAttemptResult;
-  private volatile ApiFuture<MetadataT> gottenPollResult;
+public abstract class OperationFuture<ResponseT, MetadataT, OperationT>
+    extends AbstractApiFuture<ResponseT> {
+  /**
+   * Returns the value of Operation.name from the initial Operation object returned from the initial
+   * call to start the Operation. Blocks if the initial call to start the Operation hasn't returned
+   * yet.
+   */
+  public abstract String getName() throws InterruptedException, ExecutionException;
 
   /**
-   * Creates a new operation future instance.
-   *
-   * @param pollingFuture retrying future which tracks polling of the server operation (in most
-   *     cases with exponential upper bounded intervals)
-   * @param initialFuture the initial future which started the operation on the server side
-   * @param responseTransformer transformer which unpacks a {@link ResponseT} object from an {@link
-   *     Operation} object
-   * @param metadataTransformer transformer which unpacks a {@link MetadataT} object from an {@link
-   *     Operation} object
-   */
-  public OperationFuture(
-      RetryingFuture<Operation> pollingFuture,
-      ApiFuture<Operation> initialFuture,
-      ApiFunction<Operation, ResponseT> responseTransformer,
-      ApiFunction<Operation, MetadataT> metadataTransformer) {
-    this.pollingFuture = checkNotNull(pollingFuture);
-    this.initialFuture = checkNotNull(initialFuture);
-    this.resultFuture = ApiFutures.transform(pollingFuture, responseTransformer);
-    this.metadataTransformer = checkNotNull(metadataTransformer);
-  }
-
-  @Override
-  public void addListener(Runnable listener, Executor executor) {
-    pollingFuture.addListener(listener, executor);
-  }
-
-  @Override
-  public boolean cancel(boolean mayInterruptIfRunning) {
-    return pollingFuture.cancel(mayInterruptIfRunning);
-  }
-
-  @Override
-  public boolean isCancelled() {
-    return pollingFuture.isCancelled();
-  }
-
-  @Override
-  public boolean isDone() {
-    return pollingFuture.isDone();
-  }
-
-  @Override
-  public ResponseT get() throws InterruptedException, ExecutionException {
-    pollingFuture.get();
-    return resultFuture.get();
-  }
-
-  @Override
-  public ResponseT get(long timeout, TimeUnit unit)
-      throws InterruptedException, ExecutionException, TimeoutException {
-    pollingFuture.get(timeout, unit);
-    return resultFuture.get();
-  }
-
->>>>>>> 1747e7a8
-  /**
-   * Returns the value of {@code Operation.name} from the initial Operation object returned from the
-   * initial call to start the {@code Operation}. Blocks if the initial call to start the {@code
-   * Operation} hasn't returned yet.
-   */
-<<<<<<< HEAD
-  public abstract String getOperationName() throws InterruptedException, ExecutionException;
-=======
-  public String getName() throws ExecutionException, InterruptedException {
-    return initialFuture.get().getName();
-  }
->>>>>>> 1747e7a8
-
-  /**
-   * Returns the {@code Operation} future of the initial request which started this {@code
+   * Returns the {@code OperationT} future of the initial request which started this {@code
    * OperationFuture}.
    */
-<<<<<<< HEAD
-  public abstract Object getMetadata() throws InterruptedException, ExecutionException;
-=======
-  public ApiFuture<Operation> getInitialFuture() {
-    return initialFuture;
-  }
->>>>>>> 1747e7a8
+  public abstract ApiFuture<OperationT> getInitialFuture();
 
   /**
    * Peeks at the metadata of the operation tracked by this {@link OperationFuture}. If the initial
@@ -190,30 +85,7 @@
    *
    * <p>In general this method behaves similarly to {@link RetryingFuture#peekAttemptResult()}.
    */
-<<<<<<< HEAD
-  public abstract OperationT getFirstOperationData()
-      throws InterruptedException, ExecutionException;
-
-  /** Awaits any ongoing asynchronous work. */
-  public abstract void awaitAsyncCompletion() throws InterruptedException;
-
-  /** Awaits any ongoing asynchronous work. */
-  public abstract void awaitAsyncCompletion(long timeout, TimeUnit unit)
-      throws InterruptedException;
-=======
-  // Note, the following two methods are not duplicates of each other even though code checking
-  // tools may indicate so. They assign multiple different class fields.
-  public ApiFuture<MetadataT> peekMetadata() {
-    ApiFuture<Operation> future = pollingFuture.peekAttemptResult();
-    synchronized (lock) {
-      if (peekedAttemptResult == future) {
-        return peekedPollResult;
-      }
-      peekedAttemptResult = future;
-      peekedPollResult = ApiFutures.transform(peekedAttemptResult, metadataTransformer);
-      return peekedPollResult;
-    }
-  }
+  public abstract ApiFuture<MetadataT> peekMetadata();
 
   /**
    * Gets the metadata of the operation tracked by this {@link OperationFuture}. This method returns
@@ -248,16 +120,5 @@
    *
    * <p>In general this method behaves similarly to {@link RetryingFuture#getAttemptResult()}.
    */
-  public ApiFuture<MetadataT> getMetadata() {
-    ApiFuture<Operation> future = pollingFuture.getAttemptResult();
-    synchronized (lock) {
-      if (gottenAttemptResult == future) {
-        return gottenPollResult;
-      }
-      gottenAttemptResult = future;
-      gottenPollResult = ApiFutures.transform(gottenAttemptResult, metadataTransformer);
-      return gottenPollResult;
-    }
-  }
->>>>>>> 1747e7a8
+  public abstract ApiFuture<MetadataT> getMetadata();
 }