--- conflicted
+++ resolved
@@ -48,22 +48,16 @@
 import com.google.api.gax.rpc.UnaryCallSettings;
 import com.google.api.gax.rpc.UnaryCallable;
 import com.google.api.gax.tracing.SpanName;
-<<<<<<< HEAD
 import com.google.api.gax.tracing.TracedBidiCallable;
-=======
 import com.google.api.gax.tracing.TracedUnaryCallable;
 import com.google.common.base.Preconditions;
->>>>>>> 33a57b66
 import com.google.common.collect.ImmutableSet;
 import com.google.longrunning.Operation;
 import com.google.longrunning.stub.OperationsStub;
 import io.grpc.MethodDescriptor;
-<<<<<<< HEAD
-=======
 import java.util.regex.Matcher;
 import java.util.regex.Pattern;
 import javax.annotation.Nonnull;
->>>>>>> 33a57b66
 
 /** Class with utility methods to create grpc-based direct callables. */
 @BetaApi("The surface for use by generated code is not stable yet and may change in the future.")
@@ -309,22 +303,10 @@
   }
 
   @InternalApi("Visible for testing")
-<<<<<<< HEAD
-  static SpanName getSpanName(MethodDescriptor<?, ?> methodDescriptor) {
-    int index = methodDescriptor.getFullMethodName().lastIndexOf('/');
-    String fullServiceName = methodDescriptor.getFullMethodName().substring(0, index);
-    String methodName = methodDescriptor.getFullMethodName().substring(index + 1);
-
-    int serviceIndex = fullServiceName.lastIndexOf('.');
-    String clientName = fullServiceName.substring(serviceIndex + 1);
-
-    return SpanName.of(clientName, methodName);
-=======
   static SpanName getSpanName(@Nonnull MethodDescriptor<?, ?> methodDescriptor) {
     Matcher matcher = FULL_METHOD_NAME_REGEX.matcher(methodDescriptor.getFullMethodName());
 
     Preconditions.checkArgument(matcher.matches(), "Invalid fullMethodName");
     return SpanName.of(matcher.group(1), matcher.group(2));
->>>>>>> 33a57b66
   }
 }