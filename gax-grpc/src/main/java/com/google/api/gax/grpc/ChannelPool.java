/*
 * Copyright 2017 Google LLC
 *
 * Redistribution and use in source and binary forms, with or without
 * modification, are permitted provided that the following conditions are
 * met:
 *
 *     * Redistributions of source code must retain the above copyright
 * notice, this list of conditions and the following disclaimer.
 *     * Redistributions in binary form must reproduce the above
 * copyright notice, this list of conditions and the following disclaimer
 * in the documentation and/or other materials provided with the
 * distribution.
 *     * Neither the name of Google LLC nor the names of its
 * contributors may be used to endorse or promote products derived from
 * this software without specific prior written permission.
 *
 * THIS SOFTWARE IS PROVIDED BY THE COPYRIGHT HOLDERS AND CONTRIBUTORS
 * "AS IS" AND ANY EXPRESS OR IMPLIED WARRANTIES, INCLUDING, BUT NOT
 * LIMITED TO, THE IMPLIED WARRANTIES OF MERCHANTABILITY AND FITNESS FOR
 * A PARTICULAR PURPOSE ARE DISCLAIMED. IN NO EVENT SHALL THE COPYRIGHT
 * OWNER OR CONTRIBUTORS BE LIABLE FOR ANY DIRECT, INDIRECT, INCIDENTAL,
 * SPECIAL, EXEMPLARY, OR CONSEQUENTIAL DAMAGES (INCLUDING, BUT NOT
 * LIMITED TO, PROCUREMENT OF SUBSTITUTE GOODS OR SERVICES; LOSS OF USE,
 * DATA, OR PROFITS; OR BUSINESS INTERRUPTION) HOWEVER CAUSED AND ON ANY
 * THEORY OF LIABILITY, WHETHER IN CONTRACT, STRICT LIABILITY, OR TORT
 * (INCLUDING NEGLIGENCE OR OTHERWISE) ARISING IN ANY WAY OUT OF THE USE
 * OF THIS SOFTWARE, EVEN IF ADVISED OF THE POSSIBILITY OF SUCH DAMAGE.
 */
package com.google.api.gax.grpc;

import com.google.api.core.InternalApi;
import com.google.common.annotations.VisibleForTesting;
import com.google.common.collect.ImmutableList;
import io.grpc.CallOptions;
import io.grpc.Channel;
import io.grpc.ClientCall;
import io.grpc.ForwardingClientCall.SimpleForwardingClientCall;
import io.grpc.ForwardingClientCallListener.SimpleForwardingClientCallListener;
import io.grpc.ManagedChannel;
import io.grpc.Metadata;
import io.grpc.MethodDescriptor;
import io.grpc.Status;
import java.io.IOException;
import java.util.ArrayList;
import java.util.List;
import java.util.concurrent.Executors;
import java.util.concurrent.ScheduledExecutorService;
import java.util.concurrent.ScheduledFuture;
import java.util.concurrent.TimeUnit;
import java.util.concurrent.atomic.AtomicBoolean;
import java.util.concurrent.atomic.AtomicInteger;
import java.util.concurrent.atomic.AtomicReference;
import java.util.logging.Level;
import java.util.logging.Logger;
import javax.annotation.Nullable;
import org.threeten.bp.Duration;

/**
 * A {@link ManagedChannel} that will send requests round-robin via a set of channels.
 *
 * <p>In addition to spreading requests over a set of child connections, the pool will also actively
 * manage the lifecycle of the channels. Currently lifecycle management is limited to pre-emptively
 * replacing channels every hour. In the future it will dynamically size the pool based on number of
 * outstanding requests.
 *
 * <p>Package-private for internal use.
 */
class ChannelPool extends ManagedChannel {
  private static final Logger LOG = Logger.getLogger(ChannelPool.class.getName());

  // size greater than 1 to allow multiple channel to refresh at the same time
  // size not too large so refreshing channels doesn't use too many threads
  private static final int CHANNEL_REFRESH_EXECUTOR_SIZE = 2;
  private static final Duration REFRESH_PERIOD = Duration.ofMinutes(50);
  private static final double JITTER_PERCENTAGE = 0.15;

  // A copy on write list of child channels.
  private final AtomicReference<List<Entry>> entries = new AtomicReference<>();
  private final AtomicInteger indexTicker = new AtomicInteger();
  private final String authority;
  // if set, ChannelPool will manage the life cycle of channelRefreshExecutorService
  @Nullable private final ScheduledExecutorService channelRefreshExecutorService;
<<<<<<< HEAD
  private final ChannelFactory channelFactory;

  private volatile ScheduledFuture<?> nextScheduledRefresh = null;
=======
>>>>>>> 65aed624

  /**
   * Factory method to create a non-refreshing channel pool
   *
   * @param poolSize number of channels in the pool
   * @param channelFactory method to create the channels
   * @return ChannelPool of non-refreshing channels
   */
  static ChannelPool create(int poolSize, ChannelFactory channelFactory) throws IOException {
    return new ChannelPool(channelFactory, poolSize, null);
  }

  /**
   * Factory method to create a refreshing channel pool
   *
   * <p>Package-private for testing purposes only
   *
   * @param poolSize number of channels in the pool
   * @param channelFactory method to create the channels
   * @param channelRefreshExecutorService periodically refreshes the channels; its life cycle will
   *     be managed by ChannelPool
   * @return ChannelPool of refreshing channels
   */
  @VisibleForTesting
  static ChannelPool createRefreshing(
      int poolSize,
      ChannelFactory channelFactory,
      ScheduledExecutorService channelRefreshExecutorService)
      throws IOException {
    return new ChannelPool(channelFactory, poolSize, channelRefreshExecutorService);
  }

  /**
   * Factory method to create a refreshing channel pool
   *
   * @param poolSize number of channels in the pool
   * @param channelFactory method to create the channels
   * @return ChannelPool of refreshing channels
   */
  static ChannelPool createRefreshing(int poolSize, final ChannelFactory channelFactory)
      throws IOException {
    return createRefreshing(
        poolSize, channelFactory, Executors.newScheduledThreadPool(CHANNEL_REFRESH_EXECUTOR_SIZE));
  }

  /**
   * Initializes the channel pool. Assumes that all channels have the same authority.
   *
   * @param channelFactory method to create the channels
   * @param poolSize number of channels in the pool
   * @param channelRefreshExecutorService periodically refreshes the channels
   */
  private ChannelPool(
      ChannelFactory channelFactory,
      int poolSize,
      @Nullable ScheduledExecutorService channelRefreshExecutorService)
      throws IOException {
    this.channelFactory = channelFactory;

    ImmutableList.Builder<Entry> initialListBuilder = ImmutableList.builder();

    for (int i = 0; i < poolSize; i++) {
      initialListBuilder.add(new Entry(channelFactory.createSingleChannel()));
    }

    entries.set(initialListBuilder.build());
    authority = entries.get().get(0).channel.authority();
    this.channelRefreshExecutorService = channelRefreshExecutorService;

    if (channelRefreshExecutorService != null) {
      nextScheduledRefresh = scheduleNextRefresh();
    }
  }

  /** {@inheritDoc} */
  @Override
  public String authority() {
    return authority;
  }

  /**
   * Create a {@link ClientCall} on a Channel from the pool chosen in a round-robin fashion to the
   * remote operation specified by the given {@link MethodDescriptor}. The returned {@link
   * ClientCall} does not trigger any remote behavior until {@link
   * ClientCall#start(ClientCall.Listener, io.grpc.Metadata)} is invoked.
   */
  @Override
  public <ReqT, RespT> ClientCall<ReqT, RespT> newCall(
      MethodDescriptor<ReqT, RespT> methodDescriptor, CallOptions callOptions) {
    return getChannel(indexTicker.getAndIncrement()).newCall(methodDescriptor, callOptions);
  }

  Channel getChannel(int affinity) {
    return new AffinityChannel(affinity);
  }

  /** {@inheritDoc} */
  @Override
  public ManagedChannel shutdown() {
    List<Entry> localEntries = entries.get();
    for (Entry entry : localEntries) {
      entry.channel.shutdown();
    }
    if (nextScheduledRefresh != null) {
      nextScheduledRefresh.cancel(true);
    }
    if (channelRefreshExecutorService != null) {
      // shutdownNow will cancel scheduled tasks
      channelRefreshExecutorService.shutdownNow();
    }
    return this;
  }

  /** {@inheritDoc} */
  @Override
  public boolean isShutdown() {
    List<Entry> localEntries = entries.get();
    for (Entry entry : localEntries) {
      if (!entry.channel.isShutdown()) {
        return false;
      }
    }
    return channelRefreshExecutorService == null || channelRefreshExecutorService.isShutdown();
  }

  /** {@inheritDoc} */
  @Override
  public boolean isTerminated() {
    List<Entry> localEntries = entries.get();
    for (Entry entry : localEntries) {
      if (!entry.channel.isTerminated()) {
        return false;
      }
    }
    return channelRefreshExecutorService == null || channelRefreshExecutorService.isTerminated();
  }

  /** {@inheritDoc} */
  @Override
  public ManagedChannel shutdownNow() {
    List<Entry> localEntries = entries.get();
    for (Entry entry : localEntries) {
      entry.channel.shutdownNow();
    }
    if (nextScheduledRefresh != null) {
      nextScheduledRefresh.cancel(true);
    }
    if (channelRefreshExecutorService != null) {
      channelRefreshExecutorService.shutdownNow();
    }
    return this;
  }

  /** {@inheritDoc} */
  @Override
  public boolean awaitTermination(long timeout, TimeUnit unit) throws InterruptedException {
    long endTimeNanos = System.nanoTime() + unit.toNanos(timeout);
    List<Entry> localEntries = entries.get();
    for (Entry entry : localEntries) {
      long awaitTimeNanos = endTimeNanos - System.nanoTime();
      if (awaitTimeNanos <= 0) {
        break;
      }
      entry.channel.awaitTermination(awaitTimeNanos, TimeUnit.NANOSECONDS);
    }
    if (channelRefreshExecutorService != null) {
      long awaitTimeNanos = endTimeNanos - System.nanoTime();
      channelRefreshExecutorService.awaitTermination(awaitTimeNanos, TimeUnit.NANOSECONDS);
    }
    return isTerminated();
  }

  /** Scheduling loop. */
  private ScheduledFuture<?> scheduleNextRefresh() {
    long delayPeriod = REFRESH_PERIOD.toMillis();
    long jitter = (long) ((Math.random() - 0.5) * JITTER_PERCENTAGE * delayPeriod);
    long delay = jitter + delayPeriod;
    return channelRefreshExecutorService.schedule(
        () -> {
          try {
            refresh();
          } finally {
            scheduleNextRefresh();
          }
        },
        delay,
        TimeUnit.MILLISECONDS);
  }

  /**
<<<<<<< HEAD
   * Replace all of the channels in the channel pool with fresh ones. This is meant to mitigate the
   * hourly GFE disconnects by giving clients the ability to prime the channel on reconnect.
=======
   * Performs a simple round-robin on the list of {@link ManagedChannel}s in the {@code channels}
   * list.
>>>>>>> 65aed624
   *
   * <p>This is done on a best effort basis. If the replacement channel fails to construct, the old
   * channel will continue to be used.
   */
  @InternalApi("Visible for testing")
  void refresh() {
    List<Entry> localEntries = entries.get();
    ArrayList<Entry> newEntries = new ArrayList<>(localEntries);
    ArrayList<Entry> removedEntries = new ArrayList<>();

    for (int i = 0; i < localEntries.size(); i++) {
      try {
        Entry removed = newEntries.set(i, new Entry(channelFactory.createSingleChannel()));
        removedEntries.add(removed);
      } catch (IOException e) {
        LOG.log(Level.WARNING, "Failed to refresh channel, leaving old channel", e);
      }
    }
    entries.set(ImmutableList.copyOf(newEntries));

    removedEntries.forEach(Entry::requestShutdown);
  }

  /**
   * Get and retain a Channel Entry. The returned will have its rpc count incremented, preventing it
   * from getting recycled.
   */
  Entry getRetainedEntry(int affinity) {
    for (int i = 0; i < 5; i++) {
      Entry entry = getEntry(affinity);
      if (entry.retain()) {
        return entry;
      }
    }
    throw new IllegalStateException("Failed to retain a channel");
  }
  /**
   * Returns one of the channels managed by this pool. The pool continues to "own" the channel, and
   * the caller should not shut it down.
   *
   * @param affinity Two calls to this method with the same affinity returns the same channel. The
   *     reverse is not true: Two calls with different affinities might return the same channel.
   *     However, the implementation should attempt to spread load evenly.
   */
<<<<<<< HEAD
  private Entry getEntry(int affinity) {
    List<Entry> localEntries = entries.get();

    int index = affinity % localEntries.size();
    index = Math.abs(index);
    // If index is the most negative int, abs(index) is still negative.
    if (index < 0) {
      index = 0;
    }

    return localEntries.get(index);
  }

  /** Bundles a gRPC {@link ManagedChannel} with some usage accounting. */
  private static class Entry {
    private final ManagedChannel channel;
    private final AtomicInteger outstandingRpcs = new AtomicInteger(0);

    // Flag that the channel should be closed once all of the outstanding RPC complete.
    private final AtomicBoolean shutdownRequested = new AtomicBoolean();
    // Flag that the channel has been closed.
    private final AtomicBoolean shutdownInitiated = new AtomicBoolean();

    private Entry(ManagedChannel channel) {
      this.channel = channel;
    }

    /**
     * Try to increment the outstanding RPC count. The method will return false if the channel is
     * closing and the caller should pick a different channel. If the method returned true, the
     * channel has been successfully retained and it is the responsibility of the caller to release
     * it.
     */
    private boolean retain() {
      // register desire to start RPC
      outstandingRpcs.incrementAndGet();

      // abort if the channel is closing
      if (shutdownRequested.get()) {
        release();
        return false;
      }
      return true;
    }

    /**
     * Notify the channel that the number of outstanding RPCs has decreased. If shutdown has been
     * previously requested, this method will shutdown the channel if its the last outstanding RPC.
     */
    private void release() {
      int newCount = outstandingRpcs.decrementAndGet();
      if (newCount < 0) {
        LOG.log(Level.SEVERE, "Reference count is negative!: " + newCount);
      }

      if (newCount == 0 && shutdownRequested.get()) {
        shutdown();
      }
    }

    /**
     * Request a shutdown. The actual shutdown will be delayed until there are no more outstanding
     * RPCs.
     */
    private void requestShutdown() {
      shutdownRequested.set(true);
      if (outstandingRpcs.get() == 0) {
        shutdown();
      }
    }

    /** Ensure that shutdown is only called once. */
    private void shutdown() {
      if (shutdownInitiated.compareAndSet(false, true)) {
        channel.shutdown();
      }
    }
  }

  /** Thin wrapper to ensure that new calls are properly reference counted. */
  private class AffinityChannel extends Channel {
    private final int affinity;

    public AffinityChannel(int affinity) {
      this.affinity = affinity;
    }

    @Override
    public String authority() {
      return authority;
    }

    @Override
    public <RequestT, ResponseT> ClientCall<RequestT, ResponseT> newCall(
        MethodDescriptor<RequestT, ResponseT> methodDescriptor, CallOptions callOptions) {

      Entry entry = getRetainedEntry(affinity);

      return new ReleasingClientCall<>(entry.channel.newCall(methodDescriptor, callOptions), entry);
    }
  }

  /** ClientCall wrapper that makes sure to decrement the outstanding RPC count on completion. */
  static class ReleasingClientCall<ReqT, RespT> extends SimpleForwardingClientCall<ReqT, RespT> {
    final Entry entry;

    public ReleasingClientCall(ClientCall<ReqT, RespT> delegate, Entry entry) {
      super(delegate);
      this.entry = entry;
    }

    @Override
    public void start(Listener<RespT> responseListener, Metadata headers) {
      try {
        super.start(
            new SimpleForwardingClientCallListener<RespT>(responseListener) {
              @Override
              public void onClose(Status status, Metadata trailers) {
                try {
                  super.onClose(status, trailers);
                } finally {
                  entry.release();
                }
              }
            },
            headers);
      } catch (Exception e) {
        // In case start failed, make sure to release
        entry.release();
      }
    }
=======
  ManagedChannel getChannel(int affinity) {
    int index = Math.abs(affinity % channels.size());
    return channels.get(index);
>>>>>>> 65aed624
  }
}<|MERGE_RESOLUTION|>--- conflicted
+++ resolved
@@ -81,12 +81,9 @@
   private final String authority;
   // if set, ChannelPool will manage the life cycle of channelRefreshExecutorService
   @Nullable private final ScheduledExecutorService channelRefreshExecutorService;
-<<<<<<< HEAD
   private final ChannelFactory channelFactory;
 
   private volatile ScheduledFuture<?> nextScheduledRefresh = null;
-=======
->>>>>>> 65aed624
 
   /**
    * Factory method to create a non-refreshing channel pool
@@ -277,13 +274,8 @@
   }
 
   /**
-<<<<<<< HEAD
    * Replace all of the channels in the channel pool with fresh ones. This is meant to mitigate the
    * hourly GFE disconnects by giving clients the ability to prime the channel on reconnect.
-=======
-   * Performs a simple round-robin on the list of {@link ManagedChannel}s in the {@code channels}
-   * list.
->>>>>>> 65aed624
    *
    * <p>This is done on a best effort basis. If the replacement channel fails to construct, the old
    * channel will continue to be used.
@@ -320,6 +312,7 @@
     }
     throw new IllegalStateException("Failed to retain a channel");
   }
+
   /**
    * Returns one of the channels managed by this pool. The pool continues to "own" the channel, and
    * the caller should not shut it down.
@@ -328,17 +321,10 @@
    *     reverse is not true: Two calls with different affinities might return the same channel.
    *     However, the implementation should attempt to spread load evenly.
    */
-<<<<<<< HEAD
   private Entry getEntry(int affinity) {
     List<Entry> localEntries = entries.get();
 
-    int index = affinity % localEntries.size();
-    index = Math.abs(index);
-    // If index is the most negative int, abs(index) is still negative.
-    if (index < 0) {
-      index = 0;
-    }
-
+    int index = Math.abs(affinity % localEntries.size());
     return localEntries.get(index);
   }
 
@@ -460,10 +446,5 @@
         entry.release();
       }
     }
-=======
-  ManagedChannel getChannel(int affinity) {
-    int index = Math.abs(affinity % channels.size());
-    return channels.get(index);
->>>>>>> 65aed624
   }
 }