--- conflicted
+++ resolved
@@ -338,22 +338,18 @@
     if (isDirectPathEnabled(serviceAddress)
         && isNonDefaultServiceAccountAllowed()
         && isOnComputeEngine()) {
-<<<<<<< HEAD
       CallCredentials callCreds = MoreCallCredentials.from(credentials);
       ChannelCredentials channelCreds =
           GoogleDefaultChannelCredentials.newBuilder().callCredentias(callCreds).build();
-      builder = Grpc.newChannelBuilderForAddress(serviceAddress, port, channelCreds);
-=======
       isDirectPathXdsEnabled = Boolean.parseBoolean(envProvider.getenv(DIRECT_PATH_ENV_ENABLE_XDS));
       if (isDirectPathXdsEnabled) {
         // google-c2p resolver target must not have a port number
         builder =
-            ComputeEngineChannelBuilder.forTarget("google-c2p-experimental:///" + serviceAddress);
+            Grpc.newChannelBuilder("google-c2p-experimental:///" + serviceAddress, channelCreds);
       } else {
-        builder = ComputeEngineChannelBuilder.forAddress(serviceAddress, port);
+        builder = Grpc.newChannelBuilderForAddress(serviceAddress, port, channelCreds);
         builder.defaultServiceConfig(directPathServiceConfig);
       }
->>>>>>> cb366926
       // Set default keepAliveTime and keepAliveTimeout when directpath environment is enabled.
       // Will be overridden by user defined values if any.
       builder.keepAliveTime(DIRECT_PATH_KEEP_ALIVE_TIME_SECONDS, TimeUnit.SECONDS);
