--- conflicted
+++ resolved
@@ -32,30 +32,16 @@
 import static com.google.common.base.Preconditions.checkNotNull;
 
 import com.google.api.core.BetaApi;
-<<<<<<< HEAD
-import org.threeten.bp.Duration;
-
-/** A settings class to configure an OperationCallable for calls to a long-running API method. */
-@BetaApi
-public final class OperationCallSettings<RequestT, ResponseT, OperationT> {
-  static final Duration DEFAULT_POLLING_INTERVAL = Duration.ofSeconds(1);
-
-  private final SimpleCallSettings<RequestT, OperationT> initialCallSettings;
-=======
 import com.google.api.gax.retrying.TimedRetryAlgorithm;
-import com.google.longrunning.Operation;
-import com.google.protobuf.Message;
 
 /**
- * A settings class to configure an {@link OperationCallable} for calls to a long-running API method
- * (i.e. that returns the {@link Operation} type.)
+ * A settings class to configure an {@link OperationCallable} for calls to a long-running API
+ * method.
  */
 @BetaApi
-public final class OperationCallSettings<
-    RequestT, ResponseT extends Message, MetadataT extends Message> {
-  private final SimpleCallSettings<RequestT, Operation> initialCallSettings;
+public final class OperationCallSettings<RequestT, ResponseT, MetadataT, OperationT> {
+  private final SimpleCallSettings<RequestT, OperationT> initialCallSettings;
   private final TimedRetryAlgorithm pollingAlgorithm;
->>>>>>> 1747e7a8
   private final Class<ResponseT> responseClass;
   private final Class<MetadataT> metadataClass;
 
@@ -63,18 +49,6 @@
     return initialCallSettings;
   }
 
-<<<<<<< HEAD
-  public Class<ResponseT> getResponseClass() {
-    return responseClass;
-  }
-
-  public final Duration getPollingInterval() {
-    return pollingInterval;
-  }
-
-  private OperationCallSettings(
-      SimpleCallSettings<RequestT, OperationT> initialCallSettings,
-=======
   public final TimedRetryAlgorithm getPollingAlgorithm() {
     return pollingAlgorithm;
   }
@@ -88,9 +62,8 @@
   }
 
   private OperationCallSettings(
-      SimpleCallSettings<RequestT, Operation> initialCallSettings,
+      SimpleCallSettings<RequestT, OperationT> initialCallSettings,
       TimedRetryAlgorithm pollingAlgorithm,
->>>>>>> 1747e7a8
       Class<ResponseT> responseClass,
       Class<MetadataT> metadataClass) {
     this.initialCallSettings = checkNotNull(initialCallSettings);
@@ -100,57 +73,32 @@
   }
 
   /** Create a new builder which can construct an instance of OperationCallSettings. */
-<<<<<<< HEAD
-  public static <RequestT, ResponseT, OperationT>
-      Builder<RequestT, ResponseT, OperationT> newBuilder(Class<ResponseT> responseClass) {
-    return new Builder<>(responseClass);
+  public static <RequestT, ResponseT, MetadataT, OperationT>
+      Builder<RequestT, ResponseT, MetadataT, OperationT> newBuilder() {
+    return new Builder<>();
   }
 
-  public final Builder<RequestT, ResponseT, OperationT> toBuilder() {
+  public final Builder<RequestT, ResponseT, MetadataT, OperationT> toBuilder() {
     return new Builder<>(this);
   }
 
-  public static class Builder<RequestT, ResponseT, OperationT> {
-    private SimpleCallSettings.Builder<RequestT, OperationT> initialCallSettings;
-    private Class<ResponseT> responseClass;
-    private Duration pollingInterval = DEFAULT_POLLING_INTERVAL;
-
-    public Builder(Class<ResponseT> responseClass) {
-      this.initialCallSettings = SimpleCallSettings.newBuilder();
-      this.responseClass = responseClass;
-    }
-
-    public Builder(OperationCallSettings<RequestT, ResponseT, OperationT> settings) {
-      this.initialCallSettings = settings.initialCallSettings.toBuilder();
-=======
-  public static <RequestT, ResponseT extends Message, MetadataT extends Message>
-      Builder<RequestT, ResponseT, MetadataT> newBuilder() {
-    return new Builder<>();
-  }
-
-  public final Builder<RequestT, ResponseT, MetadataT> toBuilder() {
-    return new Builder<>(this);
-  }
-
-  public static class Builder<RequestT, ResponseT extends Message, MetadataT extends Message> {
-    private SimpleCallSettings<RequestT, Operation> initialCallSettings;
+  public static class Builder<RequestT, ResponseT, MetadataT, OperationT> {
+    private SimpleCallSettings<RequestT, OperationT> initialCallSettings;
     private TimedRetryAlgorithm pollingAlgorithm;
     private Class<ResponseT> responseClass;
     private Class<MetadataT> metadataClass;
 
     public Builder() {}
 
-    public Builder(OperationCallSettings<RequestT, ResponseT, MetadataT> settings) {
+    public Builder(OperationCallSettings<RequestT, ResponseT, MetadataT, OperationT> settings) {
       this.initialCallSettings = settings.initialCallSettings.toBuilder().build();
       this.pollingAlgorithm = settings.pollingAlgorithm;
->>>>>>> 1747e7a8
       this.responseClass = settings.responseClass;
       this.metadataClass = settings.metadataClass;
     }
 
     /** Set the polling algorithm of the operation. */
-    public Builder<RequestT, ResponseT, MetadataT> setPollingAlgorithm(
-        TimedRetryAlgorithm pollingAlgorithm) {
+    public Builder setPollingAlgorithm(TimedRetryAlgorithm pollingAlgorithm) {
       this.pollingAlgorithm = pollingAlgorithm;
       return this;
     }
@@ -161,26 +109,14 @@
     }
 
     /** Set the call settings which are used on the call to initiate the operation. */
-<<<<<<< HEAD
     public Builder setInitialCallSettings(
-        SimpleCallSettings.Builder<RequestT, OperationT> initialCallSettings) {
-=======
-    public Builder<RequestT, ResponseT, MetadataT> setInitialCallSettings(
-        SimpleCallSettings<RequestT, Operation> initialCallSettings) {
->>>>>>> 1747e7a8
+        SimpleCallSettings<RequestT, OperationT> initialCallSettings) {
       this.initialCallSettings = initialCallSettings;
       return this;
     }
 
     /** Get the call settings which are used on the call to initiate the operation. */
-<<<<<<< HEAD
-    public SimpleCallSettings.Builder<RequestT, OperationT> getInitialCallSettings() {
-      return initialCallSettings;
-    }
-
-    public OperationCallSettings<RequestT, ResponseT, OperationT> build() {
-=======
-    public SimpleCallSettings<RequestT, Operation> getInitialCallSettings() {
+    public SimpleCallSettings<RequestT, OperationT> getInitialCallSettings() {
       return initialCallSettings;
     }
 
@@ -188,8 +124,7 @@
       return responseClass;
     }
 
-    public Builder<RequestT, ResponseT, MetadataT> setResponseClass(
-        Class<ResponseT> responseClass) {
+    public Builder setResponseClass(Class<ResponseT> responseClass) {
       this.responseClass = responseClass;
       return this;
     }
@@ -198,14 +133,12 @@
       return metadataClass;
     }
 
-    public Builder<RequestT, ResponseT, MetadataT> setMetadataClass(
-        Class<MetadataT> metadataClass) {
+    public Builder setMetadataClass(Class<MetadataT> metadataClass) {
       this.metadataClass = metadataClass;
       return this;
     }
 
-    public OperationCallSettings<RequestT, ResponseT, MetadataT> build() {
->>>>>>> 1747e7a8
+    public OperationCallSettings<RequestT, ResponseT, MetadataT, OperationT> build() {
       return new OperationCallSettings<>(
           initialCallSettings, pollingAlgorithm, responseClass, metadataClass);
     }
