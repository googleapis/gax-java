--- conflicted
+++ resolved
@@ -31,16 +31,6 @@
 
 import com.google.api.core.ApiFuture;
 import com.google.api.core.BetaApi;
-<<<<<<< HEAD
-=======
-import com.google.api.gax.batching.BatchingSettings;
-import com.google.api.gax.retrying.ExponentialRetryAlgorithm;
-import com.google.api.gax.retrying.RetryAlgorithm;
-import com.google.api.gax.retrying.RetrySettings;
-import com.google.api.gax.retrying.RetryingExecutor;
-import com.google.api.gax.retrying.ScheduledRetryingExecutor;
-import com.google.auth.Credentials;
->>>>>>> 1747e7a8
 import com.google.common.base.Preconditions;
 import javax.annotation.Nullable;
 
@@ -103,8 +93,7 @@
     return new UnaryCallable<>(unaryCallableImpl, callContextDecorator, settings);
   }
 
-  /** Package-private for internal use. */
-  UnaryCallable(
+  private UnaryCallable(
       UnaryCallableImpl<RequestT, ResponseT> callable,
       ApiCallContextDecorator callContextDecorator,
       UnaryCallSettings settings) {
@@ -170,94 +159,4 @@
   public ResponseT call(RequestT request) {
     return ApiExceptions.callAndTranslateApiException(futureCall(request));
   }
-<<<<<<< HEAD
-=======
-
-  /**
-   * Create a callable with a bound channel. If a call is made without specifying a channel, the
-   * {@code boundChannel} is used instead.
-   *
-   * <p>Package-private for internal use.
-   */
-  UnaryCallable<RequestT, ResponseT> bind(Channel boundChannel) {
-    return new UnaryCallable<>(callable, boundChannel, settings);
-  }
-
-  /**
-   * Creates a callable whose calls raise {@link ApiException} instead of the usual {@link
-   * io.grpc.StatusRuntimeException}. The {@link ApiException} will consider failures with any of
-   * the given status codes retryable.
-   *
-   * <p>This decoration must be added to a UnaryCallable before the "retrying" decoration which will
-   * retry these codes.
-   *
-   * <p>Package-private for internal use.
-   */
-  UnaryCallable<RequestT, ResponseT> retryableOn(ImmutableSet<Status.Code> retryableCodes) {
-    return new UnaryCallable<>(
-        new ExceptionTransformingCallable<>(callable, retryableCodes), channel, settings);
-  }
-
-  /**
-   * Creates a callable which retries using exponential back-off. Back-off parameters are defined by
-   * the given {@code retrySettings}. Clock provides a time source used for calculating retry
-   * timeouts.
-   *
-   * <p>This decoration will only retry if the UnaryCallable has already been decorated with
-   * "retryableOn" so that it throws an ApiException for the right codes.
-   *
-   * <p>Package-private for internal use.
-   */
-  UnaryCallable<RequestT, ResponseT> retrying(
-      RetrySettings retrySettings, ScheduledExecutorService executor, ApiClock clock) {
-    RetryAlgorithm<ResponseT> retryAlgorithm =
-        new RetryAlgorithm<>(
-            new ApiResultRetryAlgorithm<ResponseT>(),
-            new ExponentialRetryAlgorithm(retrySettings, clock));
-    return retrying(new ScheduledRetryingExecutor<>(retryAlgorithm, executor));
-  }
-
-  /**
-   * Creates a callable which retries using specified retrying executor. The specific implementation
-   * of the executor is responsible for how and when retrying is performed.
-   *
-   * @param executor - executor to use for executing retry attempts
-   *     <p>Package-private for internal use.
-   */
-  UnaryCallable<RequestT, ResponseT> retrying(RetryingExecutor<ResponseT> executor) {
-    return new UnaryCallable<>(new RetryingCallable<>(callable, executor), channel, settings);
-  }
-
-  /**
-   * Returns a callable which streams the resources obtained from a series of calls to a method
-   * implementing the paged pattern.
-   *
-   * <p>Package-private for internal use.
-   */
-  <PagedListResponseT> UnaryCallable<RequestT, PagedListResponseT> paged(
-      PagedListResponseFactory<RequestT, ResponseT, PagedListResponseT> pagedListResponseFactory) {
-    return new UnaryCallable<>(
-        new PagedCallable<>(callable, pagedListResponseFactory), channel, settings);
-  }
-
-  /**
-   * Returns a callable which batches the call, meaning that multiple requests are batched together
-   * and sent at the same time.
-   *
-   * <p>Package-private for internal use.
-   */
-  UnaryCallable<RequestT, ResponseT> batching(
-      BatchingDescriptor<RequestT, ResponseT> batchingDescriptor,
-      BatcherFactory<RequestT, ResponseT> batcherFactory) {
-    return new UnaryCallable<>(
-        new BatchingCallable<>(callable, batchingDescriptor, batcherFactory), channel, settings);
-  }
-
-  UnaryCallable<RequestT, ResponseT> withAuth(Credentials credentials) {
-    if (credentials == null) {
-      return this;
-    }
-    return new UnaryCallable<>(new AuthCallable<>(callable, credentials), channel, settings);
-  }
->>>>>>> 1747e7a8
 }