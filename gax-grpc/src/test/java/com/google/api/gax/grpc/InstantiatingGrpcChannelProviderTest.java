/*
 * Copyright 2016 Google LLC
 *
 * Redistribution and use in source and binary forms, with or without
 * modification, are permitted provided that the following conditions are
 * met:
 *
 *     * Redistributions of source code must retain the above copyright
 * notice, this list of conditions and the following disclaimer.
 *     * Redistributions in binary form must reproduce the above
 * copyright notice, this list of conditions and the following disclaimer
 * in the documentation and/or other materials provided with the
 * distribution.
 *     * Neither the name of Google LLC nor the names of its
 * contributors may be used to endorse or promote products derived from
 * this software without specific prior written permission.
 *
 * THIS SOFTWARE IS PROVIDED BY THE COPYRIGHT HOLDERS AND CONTRIBUTORS
 * "AS IS" AND ANY EXPRESS OR IMPLIED WARRANTIES, INCLUDING, BUT NOT
 * LIMITED TO, THE IMPLIED WARRANTIES OF MERCHANTABILITY AND FITNESS FOR
 * A PARTICULAR PURPOSE ARE DISCLAIMED. IN NO EVENT SHALL THE COPYRIGHT
 * OWNER OR CONTRIBUTORS BE LIABLE FOR ANY DIRECT, INDIRECT, INCIDENTAL,
 * SPECIAL, EXEMPLARY, OR CONSEQUENTIAL DAMAGES (INCLUDING, BUT NOT
 * LIMITED TO, PROCUREMENT OF SUBSTITUTE GOODS OR SERVICES; LOSS OF USE,
 * DATA, OR PROFITS; OR BUSINESS INTERRUPTION) HOWEVER CAUSED AND ON ANY
 * THEORY OF LIABILITY, WHETHER IN CONTRACT, STRICT LIABILITY, OR TORT
 * (INCLUDING NEGLIGENCE OR OTHERWISE) ARISING IN ANY WAY OUT OF THE USE
 * OF THIS SOFTWARE, EVEN IF ADVISED OF THE POSSIBILITY OF SUCH DAMAGE.
 */
package com.google.api.gax.grpc;

import static com.google.common.base.Preconditions.checkArgument;
import static com.google.common.truth.Truth.assertThat;
import static org.junit.Assert.assertEquals;
import static org.junit.Assert.fail;

import com.google.api.core.ApiFunction;
import com.google.api.gax.grpc.InstantiatingGrpcChannelProvider.Builder;
import com.google.api.gax.rpc.HeaderProvider;
import com.google.api.gax.rpc.TransportChannelProvider;
import com.google.api.gax.rpc.mtls.AbstractMtlsTransportChannelTest;
import com.google.api.gax.rpc.mtls.MtlsProvider;
import com.google.auth.oauth2.CloudShellCredentials;
import com.google.auth.oauth2.ComputeEngineCredentials;
import com.google.common.collect.ImmutableList;
import com.google.common.collect.ImmutableMap;
import io.grpc.ManagedChannel;
import io.grpc.ManagedChannelBuilder;
import io.grpc.alts.ComputeEngineChannelBuilder;
import java.io.IOException;
import java.security.GeneralSecurityException;
import java.util.ArrayList;
import java.util.Collections;
import java.util.HashMap;
import java.util.List;
import java.util.Map;
import java.util.concurrent.Executor;
import java.util.concurrent.ScheduledExecutorService;
import java.util.concurrent.ScheduledThreadPoolExecutor;
import javax.annotation.Nullable;
import org.junit.Test;
import org.junit.runner.RunWith;
import org.junit.runners.JUnit4;
import org.mockito.ArgumentCaptor;
import org.mockito.Mockito;
import org.threeten.bp.Duration;

@RunWith(JUnit4.class)
public class InstantiatingGrpcChannelProviderTest extends AbstractMtlsTransportChannelTest {

  @Test
  public void testEndpoint() {
    String endpoint = "localhost:8080";
    InstantiatingGrpcChannelProvider.Builder builder =
        InstantiatingGrpcChannelProvider.newBuilder();
    builder.setEndpoint(endpoint);
    assertEquals(builder.getEndpoint(), endpoint);

    InstantiatingGrpcChannelProvider provider = builder.build();
    assertEquals(provider.getEndpoint(), endpoint);
  }

  @Test(expected = IllegalArgumentException.class)
  public void testEndpointNoPort() {
    InstantiatingGrpcChannelProvider.newBuilder().setEndpoint("localhost");
  }

  @Test(expected = IllegalArgumentException.class)
  public void testEndpointBadPort() {
    InstantiatingGrpcChannelProvider.newBuilder().setEndpoint("localhost:abcd");
  }

  @Test
  public void testKeepAlive() {
    Duration keepaliveTime = Duration.ofSeconds(1);
    Duration keepaliveTimeout = Duration.ofSeconds(2);
    boolean keepaliveWithoutCalls = true;

    InstantiatingGrpcChannelProvider provider =
        InstantiatingGrpcChannelProvider.newBuilder()
            .setKeepAliveTime(keepaliveTime)
            .setKeepAliveTimeout(keepaliveTimeout)
            .setKeepAliveWithoutCalls(keepaliveWithoutCalls)
            .build();

    assertEquals(provider.getKeepAliveTime(), keepaliveTime);
    assertEquals(provider.getKeepAliveTimeout(), keepaliveTimeout);
    assertEquals(provider.getKeepAliveWithoutCalls(), keepaliveWithoutCalls);
  }

  @Test
  public void testMaxInboundMetadataSize() {
    InstantiatingGrpcChannelProvider provider =
        InstantiatingGrpcChannelProvider.newBuilder().setMaxInboundMetadataSize(4096).build();
    assertThat(provider.getMaxInboundMetadataSize()).isEqualTo(4096);
  }

  @Test
  public void testCpuPoolSize() {
    // happy path
    Builder builder = InstantiatingGrpcChannelProvider.newBuilder().setProcessorCount(2);
    builder.setChannelsPerCpu(2.5);
    assertEquals(5, builder.getPoolSize());

    // User specified max
    builder = builder.setProcessorCount(50);
    builder.setChannelsPerCpu(100, 10);
    assertEquals(10, builder.getPoolSize());

    // Sane default maximum
    builder.setChannelsPerCpu(200);
    assertEquals(100, builder.getPoolSize());
  }

  @Test
  public void testWithPoolSize() throws IOException {
    ScheduledExecutorService executor = new ScheduledThreadPoolExecutor(1);
    executor.shutdown();

    TransportChannelProvider provider =
        InstantiatingGrpcChannelProvider.newBuilder()
            .build()
            .withExecutor((Executor) executor)
            .withHeaders(Collections.<String, String>emptyMap())
            .withEndpoint("localhost:8080");
    assertThat(provider.acceptsPoolSize()).isTrue();

    // Make sure we can create channels OK.
    provider.getTransportChannel().shutdownNow();

    provider = provider.withPoolSize(2);
    assertThat(provider.acceptsPoolSize()).isFalse();
    provider.getTransportChannel().shutdownNow();

    try {
      provider.withPoolSize(3);
      fail("acceptsPoolSize() returned false; we shouldn't be able to set it again");
    } catch (IllegalStateException e) {

    }
  }

  @Test
  public void testToBuilder() {
    Duration keepaliveTime = Duration.ofSeconds(1);
    Duration keepaliveTimeout = Duration.ofSeconds(2);
    ApiFunction<ManagedChannelBuilder, ManagedChannelBuilder> channelConfigurator =
        builder -> {
          throw new UnsupportedOperationException();
        };
    Map<String, ?> directPathServiceConfig = ImmutableMap.of("loadbalancingConfig", "grpclb");

    InstantiatingGrpcChannelProvider provider =
        InstantiatingGrpcChannelProvider.newBuilder()
            .setProcessorCount(2)
            .setEndpoint("fake.endpoint:443")
            .setMaxInboundMessageSize(12345678)
            .setMaxInboundMetadataSize(4096)
            .setKeepAliveTime(keepaliveTime)
            .setKeepAliveTimeout(keepaliveTimeout)
            .setKeepAliveWithoutCalls(true)
            .setChannelConfigurator(channelConfigurator)
            .setChannelsPerCpu(2.5)
            .setDirectPathServiceConfig(directPathServiceConfig)
            .build();

    InstantiatingGrpcChannelProvider.Builder builder = provider.toBuilder();

    assertThat(builder.getEndpoint()).isEqualTo("fake.endpoint:443");
    assertThat(builder.getMaxInboundMessageSize()).isEqualTo(12345678);
    assertThat(builder.getMaxInboundMetadataSize()).isEqualTo(4096);
    assertThat(builder.getKeepAliveTime()).isEqualTo(keepaliveTime);
    assertThat(builder.getKeepAliveTimeout()).isEqualTo(keepaliveTimeout);
    assertThat(builder.getChannelConfigurator()).isEqualTo(channelConfigurator);
    assertThat(builder.getPoolSize()).isEqualTo(5);
    assertThat(builder.build().directPathServiceConfig).isEqualTo(directPathServiceConfig);
  }

  @Test
  public void testWithInterceptors() throws Exception {
    testWithInterceptors(1);
  }

  @Test
  public void testWithInterceptorsAndMultipleChannels() throws Exception {
    testWithInterceptors(5);
  }

  private void testWithInterceptors(int numChannels) throws Exception {
    final GrpcInterceptorProvider interceptorProvider = Mockito.mock(GrpcInterceptorProvider.class);

    InstantiatingGrpcChannelProvider channelProvider =
        InstantiatingGrpcChannelProvider.newBuilder()
            .setEndpoint("localhost:8080")
            .setPoolSize(numChannels)
            .setHeaderProvider(Mockito.mock(HeaderProvider.class))
            .setExecutor(Mockito.mock(Executor.class))
            .setInterceptorProvider(interceptorProvider)
            .build();

    Mockito.verify(interceptorProvider, Mockito.never()).getInterceptors();
    channelProvider.getTransportChannel().shutdownNow();
    Mockito.verify(interceptorProvider, Mockito.times(numChannels)).getInterceptors();
  }

  @Test
  public void testChannelConfigurator() throws IOException {
    final int numChannels = 5;

    // Create a mock configurator that will insert mock channels
    @SuppressWarnings("unchecked")
    ApiFunction<ManagedChannelBuilder, ManagedChannelBuilder> channelConfigurator =
        Mockito.mock(ApiFunction.class);

    ArgumentCaptor<ManagedChannelBuilder<?>> channelBuilderCaptor =
        ArgumentCaptor.forClass(ManagedChannelBuilder.class);

    ManagedChannelBuilder<?> swappedBuilder = Mockito.mock(ManagedChannelBuilder.class);
    ManagedChannel fakeChannel = Mockito.mock(ManagedChannel.class);
    Mockito.when(swappedBuilder.build()).thenReturn(fakeChannel);

    Mockito.when(channelConfigurator.apply(channelBuilderCaptor.capture()))
        .thenReturn(swappedBuilder);

    // Invoke the provider
    InstantiatingGrpcChannelProvider.newBuilder()
        .setEndpoint("localhost:8080")
        .setHeaderProvider(Mockito.mock(HeaderProvider.class))
        .setExecutor(Mockito.mock(Executor.class))
        .setChannelConfigurator(channelConfigurator)
        .setPoolSize(numChannels)
        .build()
        .getTransportChannel();

    // Make sure that the provider passed in a configured channel
    assertThat(channelBuilderCaptor.getValue()).isNotNull();
    // And that it was replaced with the mock
    Mockito.verify(swappedBuilder, Mockito.times(numChannels)).build();
  }

  @Test
  public void testWithGCECredentials() throws IOException {
    ScheduledExecutorService executor = new ScheduledThreadPoolExecutor(1);
    executor.shutdown();

<<<<<<< HEAD
=======
    ApiFunction<ManagedChannelBuilder, ManagedChannelBuilder> channelConfigurator =
        channelBuilder -> {
          if (InstantiatingGrpcChannelProvider.isOnComputeEngine()) {
            assertThat(channelBuilder).isInstanceOf(ComputeEngineChannelBuilder.class);
          } else {
            assertThat(channelBuilder).isNotInstanceOf(ComputeEngineChannelBuilder.class);
          }
          return channelBuilder;
        };

>>>>>>> cb366926
    TransportChannelProvider provider =
        InstantiatingGrpcChannelProvider.newBuilder()
            .setAttemptDirectPath(true)
            .build()
            .withExecutor((Executor) executor)
            .withHeaders(Collections.<String, String>emptyMap())
            .withEndpoint("localhost:8080");

    assertThat(provider.needsCredentials()).isTrue();
    if (InstantiatingGrpcChannelProvider.isOnComputeEngine()) {
      provider = provider.withCredentials(ComputeEngineCredentials.create());
    } else {
      provider = provider.withCredentials(CloudShellCredentials.create(3000));
    }
    assertThat(provider.needsCredentials()).isFalse();

    provider.getTransportChannel().shutdownNow();
  }

  @Test
  public void testWithNonGCECredentials() throws IOException {
    ScheduledExecutorService executor = new ScheduledThreadPoolExecutor(1);
    executor.shutdown();

    ApiFunction<ManagedChannelBuilder, ManagedChannelBuilder> channelConfigurator =
        channelBuilder -> {
          // Clients with non-GCE credentials will not attempt DirectPath.
          assertThat(channelBuilder instanceof ComputeEngineChannelBuilder).isFalse();
          return channelBuilder;
        };

    TransportChannelProvider provider =
        InstantiatingGrpcChannelProvider.newBuilder()
            .setAttemptDirectPath(true)
            .setChannelConfigurator(channelConfigurator)
            .build()
            .withExecutor((Executor) executor)
            .withHeaders(Collections.<String, String>emptyMap())
            .withEndpoint("localhost:8080");

    assertThat(provider.needsCredentials()).isTrue();
    provider = provider.withCredentials(CloudShellCredentials.create(3000));
    assertThat(provider.needsCredentials()).isFalse();

    provider.getTransportChannel().shutdownNow();
  }

  @Test
  public void testWithDirectPathDisabled() throws IOException {
    ScheduledExecutorService executor = new ScheduledThreadPoolExecutor(1);
    executor.shutdown();

    ApiFunction<ManagedChannelBuilder, ManagedChannelBuilder> channelConfigurator =
        channelBuilder -> {
          // Clients without setting attemptDirectPath flag will not attempt DirectPath
          assertThat(channelBuilder instanceof ComputeEngineChannelBuilder).isFalse();
          return channelBuilder;
        };

    TransportChannelProvider provider =
        InstantiatingGrpcChannelProvider.newBuilder()
            .setAttemptDirectPath(false)
            .setChannelConfigurator(channelConfigurator)
            .build()
            .withExecutor((Executor) executor)
            .withHeaders(Collections.<String, String>emptyMap())
            .withEndpoint("localhost:8080");

    assertThat(provider.needsCredentials()).isTrue();
    provider = provider.withCredentials(ComputeEngineCredentials.create());
    assertThat(provider.needsCredentials()).isFalse();

    provider.getTransportChannel().shutdownNow();
  }

  @Test
  public void testWithNoDirectPathFlagSet() throws IOException {
    ScheduledExecutorService executor = new ScheduledThreadPoolExecutor(1);
    executor.shutdown();

    ApiFunction<ManagedChannelBuilder, ManagedChannelBuilder> channelConfigurator =
        channelBuilder -> {
          // Clients without setting attemptDirectPath flag will not attempt DirectPath
          assertThat(channelBuilder instanceof ComputeEngineChannelBuilder).isFalse();
          return channelBuilder;
        };

    TransportChannelProvider provider =
        InstantiatingGrpcChannelProvider.newBuilder()
            .setChannelConfigurator(channelConfigurator)
            .build()
            .withExecutor((Executor) executor)
            .withHeaders(Collections.<String, String>emptyMap())
            .withEndpoint("localhost:8080");

    assertThat(provider.needsCredentials()).isTrue();
    provider = provider.withCredentials(ComputeEngineCredentials.create());
    assertThat(provider.needsCredentials()).isFalse();

    provider.getTransportChannel().shutdownNow();
  }

  @Test
  public void testWithIPv6Address() throws IOException {
    ScheduledExecutorService executor = new ScheduledThreadPoolExecutor(1);
    executor.shutdown();

    TransportChannelProvider provider =
        InstantiatingGrpcChannelProvider.newBuilder()
            .build()
            .withExecutor((Executor) executor)
            .withHeaders(Collections.<String, String>emptyMap())
            .withEndpoint("[::1]:8080");
    assertThat(provider.needsEndpoint()).isFalse();

    // Make sure we can create channels OK.
    provider.getTransportChannel().shutdownNow();
  }

  // Test that if ChannelPrimer is provided, it is called during creation
  @Test
  public void testWithPrimeChannel() throws IOException {
    // create channelProvider with different pool sizes to verify ChannelPrimer is called the
    // correct number of times
    for (int poolSize = 1; poolSize < 5; poolSize++) {
      final ChannelPrimer mockChannelPrimer = Mockito.mock(ChannelPrimer.class);

      InstantiatingGrpcChannelProvider provider =
          InstantiatingGrpcChannelProvider.newBuilder()
              .setEndpoint("localhost:8080")
              .setPoolSize(poolSize)
              .setHeaderProvider(Mockito.mock(HeaderProvider.class))
              .setExecutor(Mockito.mock(Executor.class))
              .setChannelPrimer(mockChannelPrimer)
              .build();

      provider.getTransportChannel().shutdownNow();

      // every channel in the pool should call primeChannel during creation.
      Mockito.verify(mockChannelPrimer, Mockito.times(poolSize))
          .primeChannel(Mockito.any(ManagedChannel.class));
    }
  }

  @Test
  public void testWithDefaultDirectPathServiceConfig() {
    InstantiatingGrpcChannelProvider provider =
        InstantiatingGrpcChannelProvider.newBuilder().build();

    ImmutableMap<String, ?> defaultServiceConfig = provider.directPathServiceConfig;

    List<Map<String, ?>> lbConfigs = getAsObjectList(defaultServiceConfig, "loadBalancingConfig");
    assertThat(lbConfigs).hasSize(1);
    Map<String, ?> lbConfig = lbConfigs.get(0);
    Map<String, ?> grpclb = getAsObject(lbConfig, "grpclb");
    List<Map<String, ?>> childPolicies = getAsObjectList(grpclb, "childPolicy");
    assertThat(childPolicies).hasSize(1);
    Map<String, ?> childPolicy = childPolicies.get(0);
    assertThat(childPolicy.keySet()).containsExactly("pick_first");
  }

  @Nullable
  private static Map<String, ?> getAsObject(Map<String, ?> json, String key) {
    Object mapObject = json.get(key);
    if (mapObject == null) {
      return null;
    }
    return checkObject(mapObject);
  }

  @SuppressWarnings("unchecked")
  private static Map<String, ?> checkObject(Object json) {
    checkArgument(json instanceof Map, "Invalid json object representation: %s", json);
    for (Map.Entry<Object, Object> entry : ((Map<Object, Object>) json).entrySet()) {
      checkArgument(entry.getKey() instanceof String, "Key is not string");
    }
    return (Map<String, ?>) json;
  }

  private static List<Map<String, ?>> getAsObjectList(Map<String, ?> json, String key) {
    Object listObject = json.get(key);
    if (listObject == null) {
      return null;
    }
    return checkListOfObjects(listObject);
  }

  @SuppressWarnings("unchecked")
  private static List<Map<String, ?>> checkListOfObjects(Object listObject) {
    checkArgument(listObject instanceof List, "Passed object is not a list");
    List<Map<String, ?>> list = new ArrayList<>();
    for (Object object : ((List<Object>) listObject)) {
      list.add(checkObject(object));
    }
    return list;
  }

  @Test
  public void testWithCustomDirectPathServiceConfig() {
    ImmutableMap<String, Object> pickFirstStrategy =
        ImmutableMap.<String, Object>of("round_robin", ImmutableMap.of());
    ImmutableMap<String, Object> childPolicy =
        ImmutableMap.<String, Object>of(
            "childPolicy", ImmutableList.of(pickFirstStrategy), "foo", "bar");
    ImmutableMap<String, Object> grpcLbPolicy =
        ImmutableMap.<String, Object>of("grpclb", childPolicy);
    Map<String, Object> passedServiceConfig = new HashMap<>();
    passedServiceConfig.put("loadBalancingConfig", ImmutableList.of(grpcLbPolicy));

    InstantiatingGrpcChannelProvider provider =
        InstantiatingGrpcChannelProvider.newBuilder()
            .setDirectPathServiceConfig(passedServiceConfig)
            .build();

    ImmutableMap<String, ?> defaultServiceConfig = provider.directPathServiceConfig;
    assertThat(defaultServiceConfig).isEqualTo(passedServiceConfig);
  }

  @Override
  protected Object getMtlsObjectFromTransportChannel(MtlsProvider provider)
      throws IOException, GeneralSecurityException {
    InstantiatingGrpcChannelProvider channelProvider =
        InstantiatingGrpcChannelProvider.newBuilder()
            .setEndpoint("localhost:8080")
            .setMtlsProvider(provider)
            .setHeaderProvider(Mockito.mock(HeaderProvider.class))
            .setExecutor(Mockito.mock(Executor.class))
            .build();
    return channelProvider.createMtlsChannelCredentials();
  }
}<|MERGE_RESOLUTION|>--- conflicted
+++ resolved
@@ -263,19 +263,6 @@
     ScheduledExecutorService executor = new ScheduledThreadPoolExecutor(1);
     executor.shutdown();
 
-<<<<<<< HEAD
-=======
-    ApiFunction<ManagedChannelBuilder, ManagedChannelBuilder> channelConfigurator =
-        channelBuilder -> {
-          if (InstantiatingGrpcChannelProvider.isOnComputeEngine()) {
-            assertThat(channelBuilder).isInstanceOf(ComputeEngineChannelBuilder.class);
-          } else {
-            assertThat(channelBuilder).isNotInstanceOf(ComputeEngineChannelBuilder.class);
-          }
-          return channelBuilder;
-        };
-
->>>>>>> cb366926
     TransportChannelProvider provider =
         InstantiatingGrpcChannelProvider.newBuilder()
             .setAttemptDirectPath(true)
