archivesBaseName = "gax-grpc"

// TODO: Populate this from dependencies.properties version property (for proper Gradle-Bazel sync)
project.version = "2.6.1-SNAPSHOT" // {x-version-update:gax-grpc:current}

dependencies {
  api(project(':gax'),
    libraries['maven.com_google_api_api_common'],
    libraries['maven.com_google_api_grpc_proto_google_common_protos'],
    libraries['maven.com_google_auth_google_auth_library_credentials'],
    libraries['maven.com_google_guava_guava'],
    libraries['maven.io_grpc_grpc_api'],
    libraries['maven.org_threeten_threetenbp'])

  implementation(libraries['maven.com_google_auth_google_auth_library_oauth2_http'],
    libraries['maven.com_google_code_findbugs_jsr305'],
    libraries['maven.io_grpc_grpc_alts'],
    libraries['maven.io_grpc_grpc_auth'],
    libraries['maven.io_grpc_grpc_netty_shaded'],
<<<<<<< HEAD
    libraries['maven.io_grpc_grpc_alts'],
    libraries['maven.io_grpc_grpc_xds']
=======
    libraries['maven.io_grpc_grpc_protobuf'],
    libraries['maven.io_grpc_grpc_stub'])
>>>>>>> 725414f4

  compileOnly libraries['maven.com_google_auto_value_auto_value']

  testImplementation( project(':gax').sourceSets.test.output,
    libraries['maven.junit_junit'],
    libraries['maven.org_mockito_mockito_core'],
    libraries['maven.com_google_truth_truth'],
    libraries['maven.com_google_api_grpc_grpc_google_common_protos'])

  annotationProcessor libraries['maven.com_google_auto_value_auto_value']

  shadowNoGuava libraries['maven.com_google_guava_guava'],
    libraries['maven.io_grpc_grpc_stub'],
    libraries['maven.io_grpc_grpc_protobuf']
}

jar {
  manifest {
    attributes 'Specification-Title': project.name,
      'Specification-Version': project.version,
      'Specification-Vendor': libraryVendor,
      'Implementation-Title': project.name,
      'Implementation-Version': project.version,
      'Implementation-Vendor': libraryVendor
  }
}<|MERGE_RESOLUTION|>--- conflicted
+++ resolved
@@ -17,13 +17,9 @@
     libraries['maven.io_grpc_grpc_alts'],
     libraries['maven.io_grpc_grpc_auth'],
     libraries['maven.io_grpc_grpc_netty_shaded'],
-<<<<<<< HEAD
-    libraries['maven.io_grpc_grpc_alts'],
-    libraries['maven.io_grpc_grpc_xds']
-=======
     libraries['maven.io_grpc_grpc_protobuf'],
-    libraries['maven.io_grpc_grpc_stub'])
->>>>>>> 725414f4
+    libraries['maven.io_grpc_grpc_stub'],
+    libraries['maven.io_grpc_grpc_xds'])
 
   compileOnly libraries['maven.com_google_auto_value_auto_value']
 
