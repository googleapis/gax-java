--- conflicted
+++ resolved
@@ -37,11 +37,7 @@
 echo "Compiling using Java:"
 java -version
 echo
-<<<<<<< HEAD
-mvn -V -B -ntp clean install -DskipTests
-=======
 mvn -V -B -ntp clean install -DskipTests -Dclirr.skip=true -Denforcer.skip=true
->>>>>>> d8142806
 
 # We ensure the generated class files are compatible with Java 8
 if [ ! -z "${JAVA8_HOME}" ]; then
