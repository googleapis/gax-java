--- conflicted
+++ resolved
@@ -58,33 +58,29 @@
  * http header of requests to the service.
  */
 public final class InstantiatingChannelProvider implements ChannelProvider {
-<<<<<<< HEAD
-  private static final String DEFAULT_GAX_VERSION = "0.0.27";
+  private static final String DEFAULT_GAX_VERSION = "0.0.28";
   private static final String DEFAULT_GRPC_VERSION = "1.0.1";
-=======
-  private static final String DEFAULT_GAX_VERSION = "UNKNOWN";
->>>>>>> a0f5b1b5
 
   private final ExecutorProvider executorProvider;
   private final CredentialsProvider credentialsProvider;
   private final String serviceAddress;
   private final int port;
-  private final String serviceGeneratorName;
-  private final String serviceGeneratorVersion;
+  private final String clientName;
+  private final String clientVersion;
 
   private InstantiatingChannelProvider(
       ExecutorProvider executorProvider,
       CredentialsProvider credentialsProvider,
       String serviceAddress,
       int port,
-      String serviceGeneratorName,
-      String serviceGeneratorVersion) {
+      String clientName,
+      String clientVersion) {
     this.executorProvider = executorProvider;
     this.credentialsProvider = credentialsProvider;
     this.serviceAddress = serviceAddress;
     this.port = port;
-    this.serviceGeneratorName = serviceGeneratorName;
-    this.serviceGeneratorVersion = serviceGeneratorVersion;
+    this.clientName = clientName;
+    this.clientVersion = clientVersion;
   }
 
   @Override
@@ -158,18 +154,22 @@
   }
 
   @VisibleForTesting
-<<<<<<< HEAD
   public String serviceHeader() {
-    // GAX version only works when the package is invoked as a jar. Otherwise returns null.
-    String gaxVersion = ChannelProvider.class.getPackage().getImplementationVersion();
-    if (gaxVersion == null) {
-      gaxVersion = DEFAULT_GAX_VERSION;
-    }
     String grpcVersion = ManagedChannel.class.getPackage().getImplementationVersion();
     if (grpcVersion == null) {
       grpcVersion = DEFAULT_GRPC_VERSION;
     }
-=======
+
+    String javaVersion = Runtime.class.getPackage().getImplementationVersion();
+    return String.format(
+        "%s/%s gax/%s grpc/%s java/%s",
+        clientName,
+        clientVersion,
+        getGaxVersion(),
+        grpcVersion,
+        javaVersion);
+  }
+
   static String getGaxVersion() {
     String gaxVersion = DEFAULT_GAX_VERSION;
     Properties gaxProperties = new Properties();
@@ -184,18 +184,6 @@
     return gaxVersion;
   }
 
-  private String serviceHeader() {
-    String gaxVersion = getGaxVersion();
->>>>>>> a0f5b1b5
-    String javaVersion = Runtime.class.getPackage().getImplementationVersion();
-    return String.format(
-        "%s/%s gax/%s grpc/%s java/%s",
-        serviceGeneratorName,
-        serviceGeneratorVersion,
-        gaxVersion,
-        grpcVersion,
-        javaVersion);
-  }
 
   public Builder toBuilder() {
     return new Builder(this);
@@ -215,20 +203,20 @@
     private CredentialsProvider credentialsProvider;
     private String serviceAddress;
     private int port;
-    private String serviceGeneratorName;
-    private String serviceGeneratorVersion;
+    private String clientName;
+    private String clientVersion;
 
     private Builder() {
-      serviceGeneratorName = DEFAULT_GENERATOR_NAME;
-      serviceGeneratorVersion = DEFAULT_GEN_VERSION;
+      clientName = DEFAULT_GENERATOR_NAME;
+      clientVersion = DEFAULT_GEN_VERSION;
     }
 
     private Builder(InstantiatingChannelProvider provider) {
       this.credentialsProvider = provider.credentialsProvider;
       this.serviceAddress = provider.serviceAddress;
       this.port = provider.port;
-      this.serviceGeneratorName = provider.serviceGeneratorName;
-      this.serviceGeneratorVersion = provider.serviceGeneratorVersion;
+      this.clientName = provider.clientName;
+      this.clientVersion = provider.clientVersion;
     }
 
     /**
@@ -293,21 +281,21 @@
     /**
      * Sets the generator name and version for the GRPC custom header.
      */
-    public Builder setGeneratorHeader(String name, String version) {
-      this.serviceGeneratorName = name;
-      this.serviceGeneratorVersion = version;
-      return this;
-    }
-
-    /**
-     * The generator name provided previously.
-     */
-    public String getGeneratorName() {
+    public Builder setClientHeader(String name, String version) {
+      this.clientName = name;
+      this.clientVersion = version;
+      return this;
+    }
+
+    /**
+     * The client name provided previously.
+     */
+    public String getClientName() {
       return serviceGeneratorName;
     }
 
     /**
-     * The generator version provided previously.
+     * The client version provided previously.
      */
     public String getGeneratorVersion() {
       return serviceGeneratorVersion;
