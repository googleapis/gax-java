--- conflicted
+++ resolved
@@ -33,7 +33,6 @@
 import com.google.api.gax.bundling.RequestBuilder;
 import com.google.api.gax.core.ApiFuture;
 import com.google.api.gax.core.ApiFutures;
-import com.google.api.gax.core.FakeNanoClock;
 import com.google.api.gax.core.FixedSizeCollection;
 import com.google.api.gax.core.FlowControlSettings;
 import com.google.api.gax.core.FlowController.LimitExceededBehavior;
@@ -99,7 +98,7 @@
   @Before
   public void resetClock() {
     fakeClock = new FakeNanoClock(System.nanoTime());
-    executor = RecordingScheduler.create(fakeClock);
+    executor = new RecordingScheduler(fakeClock);
   }
 
   @Before
@@ -137,7 +136,7 @@
   public void simpleCall() throws Exception {
     StashCallable<Integer, Integer> stash = new StashCallable<>(1);
 
-    UnaryCallable<Integer, Integer> callable = UnaryCallable.create(stash);
+    UnaryCallable<Integer, Integer> callable = UnaryCallable.<Integer, Integer>create(stash);
     Integer response = callable.call(2, CallContext.createDefault());
     Truth.assertThat(response).isEqualTo(Integer.valueOf(1));
     Truth.assertThat(stash.context.getChannel()).isNull();
@@ -150,7 +149,7 @@
   public void bind() {
     Channel channel = Mockito.mock(Channel.class);
     StashCallable<Integer, Integer> stash = new StashCallable<>(0);
-    UnaryCallable.create(stash).bind(channel).futureCall(0);
+    UnaryCallable.<Integer, Integer>create(stash).bind(channel).futureCall(0);
     Truth.assertThat(stash.context.getChannel()).isSameAs(channel);
   }
 
@@ -159,9 +158,9 @@
     Channel channel = Mockito.mock(Channel.class);
     StashCallable<Integer, Integer> stash = new StashCallable<>(0);
 
-    ImmutableSet<Status.Code> retryable = ImmutableSet.of(Status.Code.UNAVAILABLE);
+    ImmutableSet<Status.Code> retryable = ImmutableSet.<Status.Code>of(Status.Code.UNAVAILABLE);
     UnaryCallable<Integer, Integer> callable =
-        UnaryCallable.create(stash)
+        UnaryCallable.<Integer, Integer>create(stash)
             .bind(channel)
             .retryableOn(retryable)
             .retrying(FAST_RETRY_SETTINGS, executor, fakeClock);
@@ -175,7 +174,10 @@
     StashCallable<Integer, List<Integer>> stash =
         new StashCallable<Integer, List<Integer>>(new ArrayList<Integer>());
 
-    UnaryCallable.create(stash).bind(channel).paged(new PagedFactory()).call(0);
+    UnaryCallable.<Integer, List<Integer>>create(stash)
+        .bind(channel)
+        .paged(new PagedFactory())
+        .call(0);
 
     Truth.assertThat(stash.context.getChannel()).isSameAs(channel);
   }
@@ -260,7 +262,7 @@
 
   @Test
   public void retry() {
-    ImmutableSet<Status.Code> retryable = ImmutableSet.of(Status.Code.UNAVAILABLE);
+    ImmutableSet<Status.Code> retryable = ImmutableSet.<Status.Code>of(Status.Code.UNAVAILABLE);
     Throwable throwable = Status.UNAVAILABLE.asException();
     Mockito.when(callInt.futureCall((Integer) Mockito.any(), (CallContext) Mockito.any()))
         .thenReturn(UnaryCallableTest.<Integer>immediateFailedFuture(throwable))
@@ -268,71 +270,15 @@
         .thenReturn(UnaryCallableTest.<Integer>immediateFailedFuture(throwable))
         .thenReturn(immediateFuture(2));
     UnaryCallable<Integer, Integer> callable =
-        UnaryCallable.create(callInt)
+        UnaryCallable.<Integer, Integer>create(callInt)
             .retryableOn(retryable)
             .retrying(FAST_RETRY_SETTINGS, executor, fakeClock);
     Truth.assertThat(callable.call(1)).isEqualTo(2);
   }
 
-  @Test(expected = ApiException.class)
-  public void retryTotalTimeoutExceeded() {
-    ImmutableSet<Status.Code> retryable = ImmutableSet.of(Status.Code.UNAVAILABLE);
-    Throwable throwable = Status.UNAVAILABLE.asException();
-    Mockito.when(callInt.futureCall((Integer) Mockito.any(), (CallContext) Mockito.any()))
-        .thenReturn(UnaryCallableTest.<Integer>immediateFailedFuture(throwable))
-        .thenReturn(immediateFuture(2));
-
-    RetrySettings retrySettings =
-        FAST_RETRY_SETTINGS
-            .toBuilder()
-            .setInitialRetryDelay(Duration.millis(Integer.MAX_VALUE))
-            .setMaxRetryDelay(Duration.millis(Integer.MAX_VALUE))
-            .build();
-    UnaryCallable<Integer, Integer> callable =
-        UnaryCallable.create(callInt)
-            .retryableOn(retryable)
-            .retrying(retrySettings, executor, fakeClock);
-    callable.call(1);
-  }
-
-  @Test(expected = ApiException.class)
-  public void retryMaxAttemptsExeeded() {
-    ImmutableSet<Status.Code> retryable = ImmutableSet.of(Status.Code.UNAVAILABLE);
-    Throwable throwable = Status.UNAVAILABLE.asException();
-    Mockito.when(callInt.futureCall((Integer) Mockito.any(), (CallContext) Mockito.any()))
-        .thenReturn(UnaryCallableTest.<Integer>immediateFailedFuture(throwable))
-        .thenReturn(UnaryCallableTest.<Integer>immediateFailedFuture(throwable))
-        .thenReturn(immediateFuture(2));
-
-    RetrySettings retrySettings = FAST_RETRY_SETTINGS.toBuilder().setMaxAttempts(2).build();
-    UnaryCallable<Integer, Integer> callable =
-        UnaryCallable.create(callInt)
-            .retryableOn(retryable)
-            .retrying(retrySettings, executor, fakeClock);
-    callable.call(1);
-  }
-
-  @Test
-  public void retryWithinMaxAttempts() {
-    ImmutableSet<Status.Code> retryable = ImmutableSet.of(Status.Code.UNAVAILABLE);
-    Throwable throwable = Status.UNAVAILABLE.asException();
-    Mockito.when(callInt.futureCall((Integer) Mockito.any(), (CallContext) Mockito.any()))
-        .thenReturn(UnaryCallableTest.<Integer>immediateFailedFuture(throwable))
-        .thenReturn(UnaryCallableTest.<Integer>immediateFailedFuture(throwable))
-        .thenReturn(immediateFuture(2));
-
-    RetrySettings retrySettings = FAST_RETRY_SETTINGS.toBuilder().setMaxAttempts(3).build();
-    UnaryCallable<Integer, Integer> callable =
-        UnaryCallable.create(callInt)
-            .retryableOn(retryable)
-            .retrying(retrySettings, executor, fakeClock);
-    callable.call(1);
-    Truth.assertThat(callable.call(1)).isEqualTo(2);
-  }
-
   @Test
   public void retryOnStatusUnknown() {
-    ImmutableSet<Status.Code> retryable = ImmutableSet.of(Status.Code.UNKNOWN);
+    ImmutableSet<Status.Code> retryable = ImmutableSet.<Status.Code>of(Status.Code.UNKNOWN);
     Throwable throwable = Status.UNKNOWN.asException();
     Mockito.when(callInt.futureCall((Integer) Mockito.any(), (CallContext) Mockito.any()))
         .thenReturn(UnaryCallableTest.<Integer>immediateFailedFuture(throwable))
@@ -340,7 +286,7 @@
         .thenReturn(UnaryCallableTest.<Integer>immediateFailedFuture(throwable))
         .thenReturn(immediateFuture(2));
     UnaryCallable<Integer, Integer> callable =
-        UnaryCallable.create(callInt)
+        UnaryCallable.<Integer, Integer>create(callInt)
             .retryableOn(retryable)
             .retrying(FAST_RETRY_SETTINGS, executor, fakeClock);
     Truth.assertThat(callable.call(1)).isEqualTo(2);
@@ -350,12 +296,12 @@
   public void retryOnUnexpectedException() {
     thrown.expect(ApiException.class);
     thrown.expectMessage("foobar");
-    ImmutableSet<Status.Code> retryable = ImmutableSet.of(Status.Code.UNKNOWN);
+    ImmutableSet<Status.Code> retryable = ImmutableSet.<Status.Code>of(Status.Code.UNKNOWN);
     Throwable throwable = new RuntimeException("foobar");
     Mockito.when(callInt.futureCall((Integer) Mockito.any(), (CallContext) Mockito.any()))
         .thenReturn(UnaryCallableTest.<Integer>immediateFailedFuture(throwable));
     UnaryCallable<Integer, Integer> callable =
-        UnaryCallable.create(callInt)
+        UnaryCallable.<Integer, Integer>create(callInt)
             .retryableOn(retryable)
             .retrying(FAST_RETRY_SETTINGS, executor, fakeClock);
     callable.call(1);
@@ -365,14 +311,14 @@
   public void retryNoRecover() {
     thrown.expect(ApiException.class);
     thrown.expectMessage("foobar");
-    ImmutableSet<Status.Code> retryable = ImmutableSet.of(Status.Code.UNAVAILABLE);
+    ImmutableSet<Status.Code> retryable = ImmutableSet.<Status.Code>of(Status.Code.UNAVAILABLE);
     Mockito.when(callInt.futureCall((Integer) Mockito.any(), (CallContext) Mockito.any()))
         .thenReturn(
             UnaryCallableTest.<Integer>immediateFailedFuture(
                 Status.FAILED_PRECONDITION.withDescription("foobar").asException()))
         .thenReturn(immediateFuture(2));
     UnaryCallable<Integer, Integer> callable =
-        UnaryCallable.create(callInt)
+        UnaryCallable.<Integer, Integer>create(callInt)
             .retryableOn(retryable)
             .retrying(FAST_RETRY_SETTINGS, executor, fakeClock);
     callable.call(1);
@@ -382,13 +328,13 @@
   public void retryKeepFailing() {
     thrown.expect(UncheckedExecutionException.class);
     thrown.expectMessage("foobar");
-    ImmutableSet<Status.Code> retryable = ImmutableSet.of(Status.Code.UNAVAILABLE);
+    ImmutableSet<Status.Code> retryable = ImmutableSet.<Status.Code>of(Status.Code.UNAVAILABLE);
     Mockito.when(callInt.futureCall((Integer) Mockito.any(), (CallContext) Mockito.any()))
         .thenReturn(
             UnaryCallableTest.<Integer>immediateFailedFuture(
                 Status.UNAVAILABLE.withDescription("foobar").asException()));
     UnaryCallable<Integer, Integer> callable =
-        UnaryCallable.create(callInt)
+        UnaryCallable.<Integer, Integer>create(callInt)
             .retryableOn(retryable)
             .retrying(FAST_RETRY_SETTINGS, executor, fakeClock);
     // Need to advance time inside the call.
@@ -399,7 +345,7 @@
   @Test
   public void noSleepOnRetryTimeout() {
     ImmutableSet<Status.Code> retryable =
-        ImmutableSet.of(Status.Code.UNAVAILABLE, Status.Code.DEADLINE_EXCEEDED);
+        ImmutableSet.<Status.Code>of(Status.Code.UNAVAILABLE, Status.Code.DEADLINE_EXCEEDED);
     Mockito.when(callInt.futureCall((Integer) Mockito.any(), (CallContext) Mockito.any()))
         .thenReturn(
             UnaryCallableTest.<Integer>immediateFailedFuture(
@@ -407,7 +353,7 @@
         .thenReturn(immediateFuture(2));
 
     UnaryCallable<Integer, Integer> callable =
-        UnaryCallable.create(callInt)
+        UnaryCallable.<Integer, Integer>create(callInt)
             .retryableOn(retryable)
             .retrying(FAST_RETRY_SETTINGS, executor, fakeClock);
     callable.call(1);
@@ -484,7 +430,7 @@
         .thenReturn(immediateFuture(Arrays.asList(3, 4)))
         .thenReturn(immediateFuture(Collections.<Integer>emptyList()));
     Truth.assertThat(
-            UnaryCallable.create(callIntList)
+            UnaryCallable.<Integer, List<Integer>>create(callIntList)
                 .paged(new PagedFactory())
                 .call(0)
                 .iterateAllElements())
@@ -499,7 +445,10 @@
         .thenReturn(immediateFuture(Arrays.asList(3, 4)))
         .thenReturn(immediateFuture(Collections.<Integer>emptyList()));
     Page<Integer, List<Integer>, Integer> page =
-        UnaryCallable.create(callIntList).paged(new PagedFactory()).call(0).getPage();
+        UnaryCallable.<Integer, List<Integer>>create(callIntList)
+            .paged(new PagedFactory())
+            .call(0)
+            .getPage();
 
     Truth.assertThat(page).containsExactly(0, 1, 2).inOrder();
     Truth.assertThat(page.getNextPage()).containsExactly(3, 4).inOrder();
@@ -513,7 +462,7 @@
         .thenReturn(immediateFuture(Arrays.asList(5, 6, 7)))
         .thenReturn(immediateFuture(Collections.<Integer>emptyList()));
     FixedSizeCollection<Integer> fixedSizeCollection =
-        UnaryCallable.create(callIntList)
+        UnaryCallable.<Integer, List<Integer>>create(callIntList)
             .paged(new PagedFactory())
             .call(0)
             .expandToFixedSizeCollection(5);
@@ -529,7 +478,7 @@
         .thenReturn(immediateFuture(Arrays.asList(3, 4)))
         .thenReturn(immediateFuture(Collections.<Integer>emptyList()));
 
-    UnaryCallable.create(callIntList)
+    UnaryCallable.<Integer, List<Integer>>create(callIntList)
         .paged(new PagedFactory())
         .call(0)
         .expandToFixedSizeCollection(4);
@@ -541,7 +490,7 @@
         .thenReturn(immediateFuture(Arrays.asList(0, 1)))
         .thenReturn(immediateFuture(Collections.<Integer>emptyList()));
 
-    UnaryCallable.create(callIntList)
+    UnaryCallable.<Integer, List<Integer>>create(callIntList)
         .paged(new PagedFactory())
         .call(0)
         .expandToFixedSizeCollection(2);
@@ -654,20 +603,6 @@
             .setElementCountThreshold(2L)
             .build();
     BundlerFactory<LabeledIntList, List<Integer>> bundlerFactory =
-<<<<<<< HEAD
-        new BundlerFactory<>(SQUARER_BUNDLING_DESC, bundlingSettings);
-    try {
-      UnaryCallable<LabeledIntList, List<Integer>> callable =
-          UnaryCallable.create(callLabeledIntSquarer)
-              .bundling(SQUARER_BUNDLING_DESC, bundlerFactory);
-      ApiFuture<List<Integer>> f1 = callable.futureCall(new LabeledIntList("one", 1, 2));
-      ApiFuture<List<Integer>> f2 = callable.futureCall(new LabeledIntList("one", 3, 4));
-      Truth.assertThat(f1.get()).isEqualTo(Arrays.asList(1, 4));
-      Truth.assertThat(f2.get()).isEqualTo(Arrays.asList(9, 16));
-    } finally {
-      bundlerFactory.close();
-    }
-=======
         new BundlerFactory<>(SQUARER_BUNDLING_DESC, bundlingSettings, bundlingExecutor);
 
     UnaryCallable<LabeledIntList, List<Integer>> callable =
@@ -728,7 +663,6 @@
     Truth.assertThat(trackedFlowController.getBytesReleased()).isEqualTo(8);
     Truth.assertThat(trackedFlowController.getCallsToReserve()).isEqualTo(2);
     Truth.assertThat(trackedFlowController.getCallsToRelease()).isEqualTo(1);
->>>>>>> 4d9999fb
   }
 
   private static BundlingDescriptor<LabeledIntList, List<Integer>> DISABLED_BUNDLING_DESC =
@@ -776,20 +710,6 @@
   public void bundlingDisabled() throws Exception {
     BundlingSettings bundlingSettings = BundlingSettings.newBuilder().setIsEnabled(false).build();
     BundlerFactory<LabeledIntList, List<Integer>> bundlerFactory =
-<<<<<<< HEAD
-        new BundlerFactory<>(DISABLED_BUNDLING_DESC, bundlingSettings);
-    try {
-      UnaryCallable<LabeledIntList, List<Integer>> callable =
-          UnaryCallable.create(callLabeledIntSquarer)
-              .bundling(DISABLED_BUNDLING_DESC, bundlerFactory);
-      ApiFuture<List<Integer>> f1 = callable.futureCall(new LabeledIntList("one", 1, 2));
-      ApiFuture<List<Integer>> f2 = callable.futureCall(new LabeledIntList("one", 3, 4));
-      Truth.assertThat(f1.get()).isEqualTo(Arrays.asList(1, 4));
-      Truth.assertThat(f2.get()).isEqualTo(Arrays.asList(9, 16));
-    } finally {
-      bundlerFactory.close();
-    }
-=======
         new BundlerFactory<>(DISABLED_BUNDLING_DESC, bundlingSettings, bundlingExecutor);
 
     UnaryCallable<LabeledIntList, List<Integer>> callable =
@@ -799,7 +719,6 @@
     ApiFuture<List<Integer>> f2 = callable.futureCall(new LabeledIntList("one", 3, 4));
     Truth.assertThat(f1.get()).isEqualTo(Arrays.asList(1, 4));
     Truth.assertThat(f2.get()).isEqualTo(Arrays.asList(9, 16));
->>>>>>> 4d9999fb
   }
 
   public void bundlingWithBlockingCallThreshold() throws Exception {
@@ -809,20 +728,6 @@
             .setElementCountThreshold(2L)
             .build();
     BundlerFactory<LabeledIntList, List<Integer>> bundlerFactory =
-<<<<<<< HEAD
-        new BundlerFactory<>(SQUARER_BUNDLING_DESC, bundlingSettings);
-    try {
-      UnaryCallable<LabeledIntList, List<Integer>> callable =
-          UnaryCallable.create(callLabeledIntSquarer)
-              .bundling(SQUARER_BUNDLING_DESC, bundlerFactory);
-      ApiFuture<List<Integer>> f1 = callable.futureCall(new LabeledIntList("one", 1));
-      ApiFuture<List<Integer>> f2 = callable.futureCall(new LabeledIntList("one", 3));
-      Truth.assertThat(f1.get()).isEqualTo(Arrays.asList(1));
-      Truth.assertThat(f2.get()).isEqualTo(Arrays.asList(9));
-    } finally {
-      bundlerFactory.close();
-    }
-=======
         new BundlerFactory<>(SQUARER_BUNDLING_DESC, bundlingSettings, bundlingExecutor);
 
     UnaryCallable<LabeledIntList, List<Integer>> callable =
@@ -832,14 +737,14 @@
     ApiFuture<List<Integer>> f2 = callable.futureCall(new LabeledIntList("one", 3));
     Truth.assertThat(f1.get()).isEqualTo(Arrays.asList(1));
     Truth.assertThat(f2.get()).isEqualTo(Arrays.asList(9));
->>>>>>> 4d9999fb
   }
 
   private static FutureCallable<LabeledIntList, List<Integer>> callLabeledIntExceptionThrower =
       new FutureCallable<LabeledIntList, List<Integer>>() {
         @Override
         public ApiFuture<List<Integer>> futureCall(LabeledIntList request, CallContext context) {
-          return UnaryCallableTest.immediateFailedFuture(new IllegalArgumentException("I FAIL!!"));
+          return UnaryCallableTest.<List<Integer>>immediateFailedFuture(
+              new IllegalArgumentException("I FAIL!!"));
         }
       };
 
@@ -865,32 +770,10 @@
       // expected
     }
     try {
-<<<<<<< HEAD
-      UnaryCallable<LabeledIntList, List<Integer>> callable =
-          UnaryCallable.create(callLabeledIntExceptionThrower)
-              .bundling(SQUARER_BUNDLING_DESC, bundlerFactory);
-      ApiFuture<List<Integer>> f1 = callable.futureCall(new LabeledIntList("one", 1, 2));
-      ApiFuture<List<Integer>> f2 = callable.futureCall(new LabeledIntList("one", 3, 4));
-      try {
-        f1.get();
-        Assert.fail("Expected exception from bundling call");
-      } catch (ExecutionException e) {
-        // expected
-      }
-      try {
-        f2.get();
-        Assert.fail("Expected exception from bundling call");
-      } catch (ExecutionException e) {
-        // expected
-      }
-    } finally {
-      bundlerFactory.close();
-=======
       f2.get();
       Assert.fail("Expected exception from bundling call");
     } catch (ExecutionException e) {
       // expected
->>>>>>> 4d9999fb
     }
   }
 
@@ -899,12 +782,13 @@
 
   @Test
   public void testKnownStatusCode() {
-    ImmutableSet<Status.Code> retryable = ImmutableSet.of(Status.Code.UNAVAILABLE);
+    ImmutableSet<Status.Code> retryable = ImmutableSet.<Status.Code>of(Status.Code.UNAVAILABLE);
     Mockito.when(callInt.futureCall((Integer) Mockito.any(), (CallContext) Mockito.any()))
         .thenReturn(
             UnaryCallableTest.<Integer>immediateFailedFuture(
                 Status.FAILED_PRECONDITION.withDescription("known").asException()));
-    UnaryCallable<Integer, Integer> callable = UnaryCallable.create(callInt).retryableOn(retryable);
+    UnaryCallable<Integer, Integer> callable =
+        UnaryCallable.<Integer, Integer>create(callInt).retryableOn(retryable);
     try {
       callable.call(1);
     } catch (ApiException exception) {
@@ -916,11 +800,12 @@
 
   @Test
   public void testUnknownStatusCode() {
-    ImmutableSet<Status.Code> retryable = ImmutableSet.of();
+    ImmutableSet<Status.Code> retryable = ImmutableSet.<Status.Code>of();
     Mockito.when(callInt.futureCall((Integer) Mockito.any(), (CallContext) Mockito.any()))
         .thenReturn(
             UnaryCallableTest.<Integer>immediateFailedFuture(new RuntimeException("unknown")));
-    UnaryCallable<Integer, Integer> callable = UnaryCallable.create(callInt).retryableOn(retryable);
+    UnaryCallable<Integer, Integer> callable =
+        UnaryCallable.<Integer, Integer>create(callInt).retryableOn(retryable);
     try {
       callable.call(1);
     } catch (ApiException exception) {
