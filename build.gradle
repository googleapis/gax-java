--- conflicted
+++ resolved
@@ -24,11 +24,7 @@
 apply plugin: 'io.codearte.nexus-staging'
 
 // TODO: Populate this from dependencies.properties version property (for proper Gradle-Bazel sync)
-<<<<<<< HEAD
-project.version = "1.57.2" // {x-version-update:gax:current}
-=======
-project.version = "1.57.2-SNAPSHOT" // {x-version-update:gax:current}
->>>>>>> 6ce0c304
+project.version = "1.57.3-SNAPSHOT" // {x-version-update:gax:current}
 
 ext {
   // Project names not used for release
