import groovy.io.FileType

buildscript {
  repositories {
    mavenLocal()
    maven {
      url 'https://plugins.gradle.org/m2/'
    }
    mavenCentral()
    jcenter()
  }
  dependencies {
    classpath "net.ltgt.gradle:gradle-apt-plugin:0.10",
      "com.github.jengelman.gradle.plugins:shadow:1.2.4",
      "io.codearte.gradle.nexus:gradle-nexus-staging-plugin:0.8.0",
      "gradle.plugin.com.dorongold.plugins:task-tree:1.5"

    classpath "gradle.plugin.com.github.sherter.google-java-format:google-java-format-gradle-plugin:0.8"
  }
}

apply plugin: 'java'
apply plugin: 'com.github.sherter.google-java-format'
apply plugin: 'io.codearte.nexus-staging'

// TODO: Populate this from dependencies.properties version property (for proper Gradle-Bazel sync)
project.version = "1.56.0" // {x-version-update:gax:current}

ext {
  // Project names not used for release
  nonReleaseProjects = ['benchmark']
  // Project names not using the default publication configuration
  noDefaultPublications = ['benchmark', 'gax-bom']
  libraryVendor = 'Google'
}

googleJavaFormat {
  exclude '.apt_generated/**'
  exclude 'bin/**'
  exclude 'build/**'
  exclude 'bazel*/**'
}

task generateProjectProperties {
    ext.outputFile = file("gax/src/main/resources/dependencies.propertoes")
    outputs.file(outputFile)
    doLast {
        outputFile.text = "version.gax=${project.version}"
    }
}

// google-java-format-gradle-plugin:0.8 does not work with Java 1.7.
verifyGoogleJavaFormat.onlyIf { JavaVersion.current().isJava8Compatible() }

if (project.hasProperty('ossrhUsername') && project.hasProperty('ossrhPassword') &&
    !nonReleaseProjects.contains(project.name)) {
  // Nexus staging plugin only works at root project level
  // See https://github.com/Codearte/gradle-nexus-staging-plugin/issues/47
  nexusStaging {
    username = ossrhUsername
    password = ossrhPassword
    packageGroup = "com.google.api"
  }
}

allprojects {
  repositories {
    mavenCentral() // for google-java-format's dependency
  }

  // Formatting tasks
  // ================
  apply plugin: 'com.github.sherter.google-java-format'
  test.dependsOn verifyGoogleJavaFormat
  verifyGoogleJavaFormat.onlyIf { JavaVersion.current().isJava8Compatible() }

  task verifyLicense {
    doLast {
      def licenseText = new File(rootProject.rootDir, 'license-header-javadoc.txt').text
      def srcFiles = []
      sourceSets
          .collectMany{it.allJava.getSrcDirs()}
          .grep{it.exists()}
          .each{it.eachFileRecurse(FileType.FILES, {srcFiles << new Tuple(it, it.text)})}
      srcFiles = srcFiles
          .findAll{it.get(0).path.endsWith(".java")}
          .collect{new Tuple(it.get(0), it.get(1).replaceAll("Copyright 20[0-9]{2}", "Copyright 20xx"))}
          .findAll{!it.get(1).startsWith(licenseText)}
      if (srcFiles.asList().size() > 0) {
        srcFiles.each({println 'missing license: ' + it.get(0)})
        throw new IllegalStateException("Above files do not have licenses")
      }
    }
  }
  test.dependsOn verifyLicense
  test.dependsOn generateProjectProperties

  gradle.projectsEvaluated {
    tasks.withType(JavaCompile) {
      options.compilerArgs << "-Xlint:unchecked" << "-Xlint:deprecation"
    }
  }
}

subprojects {
  apply plugin: 'java'
  apply plugin: 'maven'
  apply plugin: 'eclipse'
  apply plugin: 'idea'
  apply plugin: 'jacoco'
  apply plugin: 'signing'
  apply plugin: "net.ltgt.apt"
  apply plugin: 'com.github.johnrengelman.shadow'
  apply plugin: 'maven-publish'
  apply plugin: 'com.dorongold.task-tree'

  group = "com.google.api"

  sourceCompatibility = 1.7
  targetCompatibility = 1.7

  // Dependencies
  // ------------

  jacoco {
    toolVersion = "0.8.5"
  }

  ext {
    // Load Dependencies shared between Bazel and Gradle build scripts
    libraries = new Properties()
    file(new File(rootDir, "dependencies.properties")).withReader{ libraries.load((Reader) it) }

    // Gradle-specific build script dependencies
    libraries.putAll([
      'maven.io_grpc_grpc_bom': "io.grpc:grpc-bom:${libraries['version.io_grpc']}",
      'maven.io_grpc_grpc_core': "io.grpc:grpc-core:${libraries['version.io_grpc']}",
      'maven.io_grpc_grpc_context': "io.grpc:grpc-context:${libraries['version.io_grpc']}",
      'maven.io_grpc_grpc_stub': "io.grpc:grpc-stub:${libraries['version.io_grpc']}",
      'maven.io_grpc_grpc_auth': "io.grpc:grpc-auth:${libraries['version.io_grpc']}",
      'maven.io_grpc_grpc_protobuf': "io.grpc:grpc-protobuf:${libraries['version.io_grpc']}",
      'maven.io_grpc_grpc_netty_shaded': "io.grpc:grpc-netty-shaded:${libraries['version.io_grpc']}",
      'maven.io_grpc_grpc_alts': "io.grpc:grpc-alts:${libraries['version.io_grpc']}",
    ])
  }

  repositories {
    mavenLocal()
    mavenCentral()
  }

  configurations {
    shadowNoGuava
    linkageChecker
  }

  jacocoTestReport {
    reports {
      xml.enabled true
      html.enabled true
    }
    afterEvaluate {
      classDirectories = files(classDirectories.files.collect {
        fileTree(dir: it,
                 exclude: ['**/AutoValue_*'])
        })
    }
  }

  check.dependsOn jacocoTestReport


  // Source jar
  // ----------

  task sourcesJar(type: Jar, dependsOn: classes) {
    dependsOn generateProjectProperties
    classifier = 'sources'
<<<<<<< HEAD
    from sourceSets.main.allSource, sourceSets.test.allSource, sourceSets.main.resources.srcDirs
=======
    from sourceSets.main.allSource, sourceSets.test.allSource

    exclude('**/*Test.java')
>>>>>>> cf1bce8b
  }

  // JavaDoc
  // -------

  task javadocJar(type: Jar) {
    classifier = 'javadoc'
    from javadoc
  }

  javadoc.options {
    encoding = 'UTF-8'
    links 'https://docs.oracle.com/javase/7/docs/api/'

    if (JavaVersion.current().isJava8Compatible()) {
      addStringOption('Xdoclint:all,-missing', '-quiet')
    }
  }

  // Test jar
  // --------

  task testlibJar(type: Jar, dependsOn: test) {
    classifier = 'testlib'
    from sourceSets.test.output

    include('com/google/api/gax/rpc/testing/**')
    include('com/google/api/gax/grpc/testing/**')
    include('com/google/api/gax/httpjson/testing/**')
  }

  // ShadowJar
  // ---------

  shadowJar {
    classifier = 'guavashaded'
    relocate 'com.google.common', 'com.google.api.gax.repackaged.com.google.common'
    relocate 'io.grpc.stub', 'com.google.api.gax.repackaged.io.grpc.stub'
    relocate 'io.grpc.protobuf', 'com.google.api.gax.repackaged.io.grpc.protobuf'
    configurations = [project.configurations.shadowNoGuava]
    exclude('io/grpc/*')
    exclude('io/grpc/internal/**')
    exclude('io/grpc/inprocess/**')
    exclude('io/grpc/util/**')
  }

  // Test Logging
  // ------------

  test {
    testLogging {
      events "passed", "skipped", "failed", "standardOut", "standardError"
      exceptionFormat = 'full'
    }
  }


  // Eclipse Annotation Processing
  // -----------------------------

  ext {
    eclipseAptFolder = '.apt_generated'
    eclipseSettingsDir = file('.settings')
  }

  configurations {
    codeGeneration
    compile.exclude group: 'com.google.guava', module: 'guava-jdk5'
  }

  dependencies {
    codeGeneration libraries['maven.com_google_auto_value_auto_value'],
        libraries['maven.com_google_code_findbugs_jsr305']

    // Separate configuration (class path) for Linkage Checker
    linkageChecker "com.google.cloud.tools:dependencies:1.4.0"
  }

  compileJava.classpath += configurations.codeGeneration

  eclipse {
    jdt.file.withProperties {
      it['org.eclipse.jdt.core.compiler.processAnnotations'] = 'enabled'
    }
  }

  tasks.eclipseJdt {
    doFirst {
      def aptPrefs =
          file("${eclipseSettingsDir}/org.eclipse.jdt.apt.core.prefs")
      aptPrefs.parentFile.mkdirs()

      aptPrefs.text = """\
          eclipse.preferences.version=1
          org.eclipse.jdt.apt.aptEnabled=true
          org.eclipse.jdt.apt.genSrcDir=${eclipseAptFolder}
          org.eclipse.jdt.apt.reconcileEnabled=true
          """.stripIndent()

      file('.factorypath').withWriter {
        new groovy.xml.MarkupBuilder(it).'factorypath' {
          project.configurations.codeGeneration.each { dep->
            factorypathentry(
              kind:'EXTJAR',
              id:dep.absolutePath,
              enabled:true,
              runInBatchMode:false)
          }
        }
      }
    }
  }

  tasks.cleanEclipseJdt {
    doFirst {
      delete file("${eclipseSettingsDir}/org.eclipse.jdt.apt.core.prefs"),
        file('.factorypath')
    }
  }

  // Publishing
  // ----------

  afterEvaluate {
    if (!noDefaultPublications.contains(project.name)) {
      publishing {
        publications {
          mavenJava(MavenPublication) {
            version = project.version

            from components.java

            artifact javadocJar
            artifact sourcesJar
            artifact shadowJar
            artifact testlibJar

            pom {
              name = 'GAX (Google Api eXtensions) for Java'
              packaging = 'jar'
              artifactId = project.name
              description = 'Google Api eXtensions for Java'
              url = 'https://github.com/googleapis/gax-java'

              scm {
                url = 'https://github.com/googleapis/gax-java'
                connection = 'scm:git:https://github.com/googleapis/gax-java.git'
              }

              licenses {
                license {
                  name = 'BSD'
                  url = 'https://github.com/googleapis/gax-java/blob/master/LICENSE'
                }
              }

              developers {
                developer {
                  id = 'GoogleAPIs'
                  name = 'GoogleAPIs'
                  email = 'googleapis@googlegroups.com'
                  url = 'https://github.com/googleapis/gax-java'
                  organization = 'Google LLC'
                  organizationUrl = 'https://www.google.com'
                }
              }
            }
          }
        }
        repositories {
          maven {
            url 'https://oss.sonatype.org/service/local/staging/deploy/maven2/'
            credentials {
              username = project.hasProperty('ossrhUsername') ? project.getProperty('ossrhUsername') : null
              password = project.hasProperty('ossrhPassword') ? project.getProperty('ossrhPassword') : null
            }
          }
        }
      }

      task checkJavaLinkage(type: JavaExec) {
        // Example invocation:
        // ./gradlew gax-httpjson:checkJavaLinkage
        dependsOn project.getTasksByName('publishMavenJavaPublicationToMavenLocal', true)
        classpath = configurations.linkageChecker
        main = 'com.google.cloud.tools.opensource.classpath.LinkageCheckerMain'

        def arguments = ['-a', "com.google.api:${project.name}:${project.version}"]
        if (project.name == 'gax-grpc') {
          // The exclusion file can be regenerated by '-o' option. See its Wiki for details:
          // https://github.com/GoogleCloudPlatform/cloud-opensource-java/wiki/LinkageCheckerMain#exclusion-files
          arguments += ['--exclusion-file', 'linkage-checker-exclusion.xml']
        }
        args arguments
      }
    }

    signing {
      if (!project.hasProperty('skip.signing') && !noDefaultPublications.contains(project.name)) {
        if (project.hasProperty('signing.gnupg.executable')) {
          useGpgCmd()
        }
        sign publishing.publications.mavenJava
      }
    }
  }
}

// JavaDoc
// -------

task javadocCombined(type: Javadoc) {
  source subprojects.collect {project -> project.sourceSets.main.allJava }
  classpath = files(subprojects.collect {project -> project.sourceSets.main.compileClasspath})
  destinationDir = new File(projectDir, 'tmp_docs')
}

javadoc.options {
  encoding = 'UTF-8'
  links 'https://docs.oracle.com/javase/7/docs/api/'
}

clean {
  delete 'tmp_gh-pages/'
  delete 'tmp_docs/'
}

// Release
// =======

task checkOutGhPages {
  doLast {
    exec {
      commandLine 'git', 'clone', '--branch', 'gh-pages',
          '--single-branch', 'git@github.com:googleapis/gax-java.git', 'tmp_gh-pages'
    }
  }
}

task copyFilesToGhPages {
  dependsOn 'checkOutGhPages'
  dependsOn 'javadocCombined'
  doLast {
    def newSiteDirPath = 'tmp_gh-pages/' + project.version + '/apidocs/'
    new File(newSiteDirPath).mkdirs()
    copy {
      from 'tmp_docs'
      into newSiteDirPath
    }
    copy {
      from 'README.md'
      into 'tmp_gh-pages'
      rename { filename -> filename.replace 'README', 'index' }
    }
    delete('tmp_gh-pages/latest/')
    def latestDirPath = 'tmp_gh-pages/latest/apidocs/'
    new File(latestDirPath).mkdirs()
    copy {
      from 'tmp_docs'
      into latestDirPath
    }
  }
}

task createApiDocsRedirect {
  dependsOn 'copyFilesToGhPages'
  doLast {
    def template = new File('templates/apidocs_index.html.template').text
    def outputContent = template.replace('{{siteVersion}}', project.version)
    new File('tmp_gh-pages/apidocs/index.html').write(outputContent)
  }
}

task publishDocs {
  dependsOn 'closeAndReleaseRepository'
  doLast {
    exec {
      workingDir './tmp_gh-pages'
      commandLine 'git', 'add', '.'
    }
    exec {
      workingDir './tmp_gh-pages'
      commandLine 'git', 'commit', '-m', 'Release docs for ' + project.version
    }
    exec {
      workingDir './tmp_gh-pages'
      commandLine 'git', 'push'
    }
  }
}

// 1. Updates samples/pom.xml
// 2. Updates README.md
// 3. Regenerates the gh-pages branch under tmp_gh-pages
// 4. Stages the artifact on Sonatype
task stageRelease {
  dependsOn 'createApiDocsRedirect'
  doLast {
    exec {
      // We need to spawn a new gradle build process in order to upload appropriately
      // More details: http://stackoverflow.com/questions/31614735/gradle-uploadarchives-artificats-namespace-when-depending-on-a-plugin
      commandLine './gradlew', 'publish'
    }
  }
}

// 1. Closes and releases the artifact on Sonatype
// 2. Commits and pushes the new docs
// 3. Remove tmp_gh-pages
// Note: This task assumes that the 'stage_release' task has been completed.
task finalizeRelease {
  dependsOn 'publishDocs'
  doLast {
    exec {
      commandLine 'rm', '-r', 'tmp_gh-pages'
    }
  }
}<|MERGE_RESOLUTION|>--- conflicted
+++ resolved
@@ -176,13 +176,9 @@
   task sourcesJar(type: Jar, dependsOn: classes) {
     dependsOn generateProjectProperties
     classifier = 'sources'
-<<<<<<< HEAD
+
     from sourceSets.main.allSource, sourceSets.test.allSource, sourceSets.main.resources.srcDirs
-=======
-    from sourceSets.main.allSource, sourceSets.test.allSource
-
     exclude('**/*Test.java')
->>>>>>> cf1bce8b
   }
 
   // JavaDoc
