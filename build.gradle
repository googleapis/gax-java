--- conflicted
+++ resolved
@@ -10,15 +10,9 @@
     jcenter()
   }
   dependencies {
-<<<<<<< HEAD
     classpath "net.ltgt.gradle:gradle-apt-plugin:0.21",
-      "com.github.jengelman.gradle.plugins:shadow:4.0.2",
+      "com.github.jengelman.gradle.plugins:shadow:6.1.0",
       "io.github.gradle-nexus:publish-plugin:1.1.0",
-=======
-    classpath "net.ltgt.gradle:gradle-apt-plugin:0.10",
-      "com.github.jengelman.gradle.plugins:shadow:6.1.0",
-      "io.codearte.gradle.nexus:gradle-nexus-staging-plugin:0.30.0",
->>>>>>> 7d593121
       "gradle.plugin.com.dorongold.plugins:task-tree:1.5"
 
     classpath "gradle.plugin.com.github.sherter.google-java-format:google-java-format-gradle-plugin:0.8"
@@ -105,7 +99,6 @@
 
 subprojects {
   apply plugin: 'java'
-  apply plugin: 'maven-publish'
   apply plugin: 'eclipse'
   apply plugin: 'idea'
   apply plugin: 'jacoco'
@@ -163,14 +156,10 @@
       html.enabled true
     }
     afterEvaluate {
-<<<<<<< HEAD
-      classDirectories.setFrom(files(classDirectories.files.collect {
-=======
       getClassDirectories().setFrom files(classDirectories.files.collect {
->>>>>>> 7d593121
         fileTree(dir: it,
                  exclude: ['**/AutoValue_*'])
-        }))
+        })
     }
   }
 
