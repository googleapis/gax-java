--- conflicted
+++ resolved
@@ -41,11 +41,7 @@
   generatedSrcDir = "${projectDir}/generated/src"
 
   grpcVersion = '1.2.0'
-<<<<<<< HEAD
-  commonProtosVersion = '0.1.6'
-=======
   commonProtosVersion = '0.1.7'
->>>>>>> a730b50e
 
   // Shortcuts for libraries we are using
   libraries = [
