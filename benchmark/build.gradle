project.version = "0.70.1-SNAPSHOT" // {x-version-update:benchmark:current}

buildscript {
    repositories {
        maven {
            url "https://plugins.gradle.org/m2/"
        }
    }
    dependencies {
        classpath "me.champeau.gradle:jmh-gradle-plugin:0.4.4"
    }
}

apply plugin: "me.champeau.gradle.jmh"
apply plugin: 'java'

repositories {
    mavenCentral()
}

dependencies {
    compile project(':gax')
    compile project(':gax-grpc')
    compile "io.grpc:grpc-netty:${libraries['version.io_grpc']}"
<<<<<<< HEAD
    compile 'com.google.api.grpc:grpc-google-cloud-bigtable-v2:1.27.3'
=======
    compile 'com.google.api.grpc:grpc-google-cloud-bigtable-v2:2.0.0'
>>>>>>> fb2a1bf5
    compile 'com.google.api.grpc:grpc-google-cloud-pubsub-v1:1.95.5'
}

// Allow command line to target specific test
if (project.properties.containsKey('include')) {
    jmh.include = [project.properties.get('include')]
}<|MERGE_RESOLUTION|>--- conflicted
+++ resolved
@@ -22,11 +22,7 @@
     compile project(':gax')
     compile project(':gax-grpc')
     compile "io.grpc:grpc-netty:${libraries['version.io_grpc']}"
-<<<<<<< HEAD
-    compile 'com.google.api.grpc:grpc-google-cloud-bigtable-v2:1.27.3'
-=======
     compile 'com.google.api.grpc:grpc-google-cloud-bigtable-v2:2.0.0'
->>>>>>> fb2a1bf5
     compile 'com.google.api.grpc:grpc-google-cloud-pubsub-v1:1.95.5'
 }
 
