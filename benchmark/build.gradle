--- conflicted
+++ resolved
@@ -22,13 +22,8 @@
     compile project(':gax')
     compile project(':gax-grpc')
     compile "io.grpc:grpc-netty:${libraries['version.io_grpc']}"
-<<<<<<< HEAD
     compile 'com.google.api.grpc:grpc-google-cloud-bigtable-v2:1.27.3'
-    compile 'com.google.api.grpc:grpc-google-cloud-pubsub-v1:1.95.4'
-=======
-    compile 'com.google.api.grpc:grpc-google-cloud-bigtable-v2:1.27.2'
     compile 'com.google.api.grpc:grpc-google-cloud-pubsub-v1:1.95.5'
->>>>>>> 4fb5a6c6
 }
 
 // Allow command line to target specific test
