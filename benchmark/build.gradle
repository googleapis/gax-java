--- conflicted
+++ resolved
@@ -22,14 +22,8 @@
     compile project(':gax')
     compile project(':gax-grpc')
     compile "io.grpc:grpc-netty:${libraries['version.io_grpc']}"
-
-<<<<<<< HEAD
-    compile 'com.google.api.grpc:grpc-google-cloud-bigtable-v2:1.25.0'
-    compile 'com.google.api.grpc:grpc-google-cloud-pubsub-v1:1.86.0'
-=======
     compile 'com.google.api.grpc:grpc-google-cloud-bigtable-v2:1.24.1'
     compile 'com.google.api.grpc:grpc-google-cloud-pubsub-v1:1.94.5'
->>>>>>> a4e5a6e0
 }
 
 // Allow command line to target specific test
