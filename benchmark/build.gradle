--- conflicted
+++ resolved
@@ -1,8 +1,4 @@
-<<<<<<< HEAD
-project.version = "0.42.1-SNAPSHOT" // {x-version-update:benchmark:current}
-=======
 project.version = "0.44.1-SNAPSHOT" // {x-version-update:benchmark:current}
->>>>>>> 076f5bab
 
 buildscript {
     repositories {
@@ -25,11 +21,7 @@
 dependencies {
     compile project(':gax')
     compile project(':gax-grpc')
-<<<<<<< HEAD
-    compile 'io.grpc:grpc-netty:' + libraries['version.io_grpc']
-=======
     compile "io.grpc:grpc-netty"
->>>>>>> 076f5bab
 
     compile 'com.google.api.grpc:grpc-google-cloud-bigtable-v2:0.1.28'
     compile 'com.google.api.grpc:grpc-google-cloud-pubsub-v1:0.1.28'
