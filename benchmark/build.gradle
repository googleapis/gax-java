--- conflicted
+++ resolved
@@ -22,13 +22,8 @@
     compile project(':gax')
     compile project(':gax-grpc')
     compile "io.grpc:grpc-netty:${libraries['version.io_grpc']}"
-<<<<<<< HEAD
     compile 'com.google.api.grpc:grpc-google-cloud-bigtable-v2:2.0.1'
-    compile 'com.google.api.grpc:grpc-google-cloud-pubsub-v1:1.95.5'
-=======
-    compile 'com.google.api.grpc:grpc-google-cloud-bigtable-v2:2.0.0'
     compile 'com.google.api.grpc:grpc-google-cloud-pubsub-v1:1.96.0'
->>>>>>> 98ce6792
 }
 
 // Allow command line to target specific test
