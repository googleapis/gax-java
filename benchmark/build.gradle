--- conflicted
+++ resolved
@@ -1,22 +1,8 @@
-<<<<<<< HEAD
-project.version = "0.76.0" // {x-version-update:benchmark:current}
-
-buildscript {
-    repositories {
-        maven {
-            url "https://plugins.gradle.org/m2/"
-        }
-    }
-    dependencies {
-        classpath "me.champeau.gradle:jmh-gradle-plugin:0.5.3"
-    }
-=======
 plugins {
   id 'me.champeau.gradle.jmh' version '0.5.3'
->>>>>>> 563c98c0
 }
 
-project.version = "0.75.4-SNAPSHOT" // {x-version-update:benchmark:current}
+project.version = "0.76.0" // {x-version-update:benchmark:current}
 
 dependencies {
   implementation project(':gax')
