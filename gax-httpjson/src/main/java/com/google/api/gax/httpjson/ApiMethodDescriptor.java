/*
 * Copyright 2017, Google LLC All rights reserved.
 *
 * Redistribution and use in source and binary forms, with or without
 * modification, are permitted provided that the following conditions are
 * met:
 *
 *     * Redistributions of source code must retain the above copyright
 * notice, this list of conditions and the following disclaimer.
 *     * Redistributions in binary form must reproduce the above
 * copyright notice, this list of conditions and the following disclaimer
 * in the documentation and/or other materials provided with the
 * distribution.
 *     * Neither the name of Google LLC nor the names of its
 * contributors may be used to endorse or promote products derived from
 * this software without specific prior written permission.
 *
 * THIS SOFTWARE IS PROVIDED BY THE COPYRIGHT HOLDERS AND CONTRIBUTORS
 * "AS IS" AND ANY EXPRESS OR IMPLIED WARRANTIES, INCLUDING, BUT NOT
 * LIMITED TO, THE IMPLIED WARRANTIES OF MERCHANTABILITY AND FITNESS FOR
 * A PARTICULAR PURPOSE ARE DISCLAIMED. IN NO EVENT SHALL THE COPYRIGHT
 * OWNER OR CONTRIBUTORS BE LIABLE FOR ANY DIRECT, INDIRECT, INCIDENTAL,
 * SPECIAL, EXEMPLARY, OR CONSEQUENTIAL DAMAGES (INCLUDING, BUT NOT
 * LIMITED TO, PROCUREMENT OF SUBSTITUTE GOODS OR SERVICES; LOSS OF USE,
 * DATA, OR PROFITS; OR BUSINESS INTERRUPTION) HOWEVER CAUSED AND ON ANY
 * THEORY OF LIABILITY, WHETHER IN CONTRACT, STRICT LIABILITY, OR TORT
 * (INCLUDING NEGLIGENCE OR OTHERWISE) ARISING IN ANY WAY OUT OF THE USE
 * OF THIS SOFTWARE, EVEN IF ADVISED OF THE POSSIBILITY OF SUCH DAMAGE.
 */
package com.google.api.gax.httpjson;

import com.google.api.client.http.HttpMethods;
import com.google.api.core.BetaApi;
import com.google.auto.value.AutoValue;
import com.google.common.annotations.VisibleForTesting;
import com.google.common.collect.ImmutableSet;
import com.google.gson.Gson;
import com.google.gson.GsonBuilder;
import com.google.gson.TypeAdapter;
import com.google.gson.stream.JsonReader;
import com.google.gson.stream.JsonWriter;
import java.io.Reader;
import java.lang.reflect.Type;
import java.util.HashSet;
import java.util.Set;

@BetaApi
@AutoValue
/* Method descriptor for messages to be transmitted over HTTP. */
public abstract class ApiMethodDescriptor<RequestT, ResponseT> {
  public abstract String getFullMethodName();

  public abstract Gson getBaseGson();

  public abstract Gson getRequestMarshaller();

  public abstract Gson getResponseMarshaller();

  public abstract Type getRequestType();

  public abstract Type getResponseType();

  public abstract Set<String> getQueryParams();

  public abstract String getHttpMethod();

  public abstract HttpRequestFormatter<RequestT> getHttpRequestBuilder();

  /* In the form "[prefix]%s[suffix]", where
   *    [prefix] is any string; if length greater than 0, it should end with '/'.
   *    [suffix] is any string; if length greater than 0, it should begin with '/'.
   * This String format is applied to a serialized ResourceName to create the relative endpoint path.
   */
  public abstract String endpointPathTemplate();

  private static <RequestT, ResponseT> ApiMethodDescriptor<RequestT, ResponseT> create(
      String fullMethodName,
      RequestT requestInstance,
      ResponseT responseInstance,
      String endpointPathTemplate,
      Set<String> queryParams,
      HttpRequestFormatter<RequestT> httpRequestFormatter,
      String httpMethod) {
    final Type requestType = requestInstance.getClass();
    final Type responseType = responseInstance.getClass();
    final Gson baseGson = new GsonBuilder().create();

    TypeAdapter requestTypeAdapter =
        new TypeAdapter<RequestT>() {
          @Override
          public void write(JsonWriter out, RequestT value) {
            baseGson.toJson(value, requestType, out);
          }

          @Override
          public RequestT read(JsonReader in) {
            return null;
          }
        };

    TypeAdapter responseTypeAdapter =
        new TypeAdapter<ResponseT>() {
          @Override
          public void write(JsonWriter out, ResponseT value) {
            baseGson.toJson(value, responseType, out);
          }

          @Override
          public ResponseT read(JsonReader in) {
            return baseGson.fromJson(in, responseType);
          }
        };

    Gson requestMarshaller =
        new GsonBuilder().registerTypeAdapter(requestType, requestTypeAdapter).create();
    Gson responseMarshaller =
        new GsonBuilder().registerTypeAdapter(responseType, responseTypeAdapter).create();

    return new AutoValue_ApiMethodDescriptor<>(
        fullMethodName,
        baseGson,
        requestMarshaller,
        responseMarshaller,
        requestType,
        responseType,
        queryParams,
        httpMethod,
        httpRequestFormatter,
        endpointPathTemplate);
  }

  ResponseT parseResponse(Reader input) {
    return getResponseMarshaller().fromJson(input, getResponseType());
  }

  public void writeRequest(Appendable output, RequestT request) {
    this.getRequestMarshaller().toJson(request, output);
  }

  @VisibleForTesting
  public void writeResponse(Appendable output, ResponseT response) {
    this.getResponseMarshaller().toJson(response, output);
  }

  @VisibleForTesting
  public void writeResponse(Appendable output, Class clazz, Object response) {
    this.getResponseMarshaller().toJson(response, clazz, output);
  }

  void writeRequestBody(RequestT apiMessage, Appendable output) {
    getHttpRequestBuilder().writeRequestBody(apiMessage, getRequestMarshaller(), output);
  }

  public static <RequestT, ResponseT> Builder<RequestT, ResponseT> newBuilder() {
    return new Builder<RequestT, ResponseT>()
        .setQueryParams(new HashSet<String>())
        .setHttpMethod(HttpMethods.GET);
  }

  public static class Builder<RequestT, ResponseT> {
    String fullMethodName;
    RequestT requestInstance;
    ResponseT responseInstance;
    String endpointPathTemplate;
    Set<String> queryParams;
    HttpRequestFormatter<RequestT> httpRequestFormatter;
    String httpMethod;

    public Builder<RequestT, ResponseT> setMethodName(String fullMethodName) {
      this.fullMethodName = fullMethodName;
      return this;
    }

    public Builder<RequestT, ResponseT> setRequestInstance(RequestT requestInstance) {
      this.requestInstance = requestInstance;
      return this;
    }

    public Builder<RequestT, ResponseT> setResponseInstance(ResponseT responseInstance) {
      this.responseInstance = responseInstance;
      return this;
    }

    public Builder<RequestT, ResponseT> setEndpointPathTemplate(String endpointPathTemplate) {
      this.endpointPathTemplate = endpointPathTemplate;
      return this;
    }

<<<<<<< HEAD
    public Builder<RequestT, ResponseT> setPathParams(Set<String> pathParams) {
      this.pathParams = ImmutableSet.copyOf(pathParams);
      return this;
    }

=======
>>>>>>> 9e194146
    public Builder<RequestT, ResponseT> setQueryParams(Set<String> queryParams) {
      this.queryParams = ImmutableSet.copyOf(queryParams);
      return this;
    }

    public Builder<RequestT, ResponseT> setHttpRequestFormatter(
        HttpRequestFormatter<RequestT> httpRequestFormatter) {
      this.httpRequestFormatter = httpRequestFormatter;
      return this;
    }

    public Builder<RequestT, ResponseT> setHttpMethod(String httpMethod) {
      this.httpMethod = httpMethod;
      return this;
    }

    public ApiMethodDescriptor<RequestT, ResponseT> build() {
      return ApiMethodDescriptor.create(
          fullMethodName,
          requestInstance,
          responseInstance,
          endpointPathTemplate,
          queryParams,
          httpRequestFormatter,
          httpMethod);
    }
  }
}<|MERGE_RESOLUTION|>--- conflicted
+++ resolved
@@ -186,14 +186,6 @@
       return this;
     }
 
-<<<<<<< HEAD
-    public Builder<RequestT, ResponseT> setPathParams(Set<String> pathParams) {
-      this.pathParams = ImmutableSet.copyOf(pathParams);
-      return this;
-    }
-
-=======
->>>>>>> 9e194146
     public Builder<RequestT, ResponseT> setQueryParams(Set<String> queryParams) {
       this.queryParams = ImmutableSet.copyOf(queryParams);
       return this;
