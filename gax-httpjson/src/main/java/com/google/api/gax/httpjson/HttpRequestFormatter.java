--- conflicted
+++ resolved
@@ -35,19 +35,10 @@
 
 /** Interface for classes that create parts of HTTP requests from a parameterized message. */
 @BetaApi
-public interface HttpRequestFormatter<RequestMessageT> {
+public interface HttpRequestFormatter<MessageFormatT> {
   /**
    * Return a map where each entry is the name of a query param mapped to the values of the param.
    */
-<<<<<<< HEAD
-  Map<String, List<String>> getQueryParams(RequestMessageT apiMessage);
-
-  /** Write out the inner request body of the given message. */
-  void writeRequestBody(RequestMessageT apiMessage, Appendable writer);
-
-  /* Return the relative URL path created from the path parameters from the given message. */
-  String getEndpointRelativePath(RequestMessageT apiMessage);
-=======
   Map<String, List<String>> getQueryParams(MessageFormatT apiMessage);
 
   /** Write out the inner request body of the given message. */
@@ -55,7 +46,6 @@
 
   /* Return the relative URL path created from the path parameters from the given message. */
   String getPath(MessageFormatT apiMessage);
->>>>>>> 7b42deb6
 
   /* Return the HTTP method for this request message type. */
   String getHttpMethod();
