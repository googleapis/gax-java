/*
 * Copyright 2017 Google LLC
 *
 * Redistribution and use in source and binary forms, with or without
 * modification, are permitted provided that the following conditions are
 * met:
 *
 *     * Redistributions of source code must retain the above copyright
 * notice, this list of conditions and the following disclaimer.
 *     * Redistributions in binary form must reproduce the above
 * copyright notice, this list of conditions and the following disclaimer
 * in the documentation and/or other materials provided with the
 * distribution.
 *     * Neither the name of Google LLC nor the names of its
 * contributors may be used to endorse or promote products derived from
 * this software without specific prior written permission.
 *
 * THIS SOFTWARE IS PROVIDED BY THE COPYRIGHT HOLDERS AND CONTRIBUTORS
 * "AS IS" AND ANY EXPRESS OR IMPLIED WARRANTIES, INCLUDING, BUT NOT
 * LIMITED TO, THE IMPLIED WARRANTIES OF MERCHANTABILITY AND FITNESS FOR
 * A PARTICULAR PURPOSE ARE DISCLAIMED. IN NO EVENT SHALL THE COPYRIGHT
 * OWNER OR CONTRIBUTORS BE LIABLE FOR ANY DIRECT, INDIRECT, INCIDENTAL,
 * SPECIAL, EXEMPLARY, OR CONSEQUENTIAL DAMAGES (INCLUDING, BUT NOT
 * LIMITED TO, PROCUREMENT OF SUBSTITUTE GOODS OR SERVICES; LOSS OF USE,
 * DATA, OR PROFITS; OR BUSINESS INTERRUPTION) HOWEVER CAUSED AND ON ANY
 * THEORY OF LIABILITY, WHETHER IN CONTRACT, STRICT LIABILITY, OR TORT
 * (INCLUDING NEGLIGENCE OR OTHERWISE) ARISING IN ANY WAY OUT OF THE USE
 * OF THIS SOFTWARE, EVEN IF ADVISED OF THE POSSIBILITY OF SUCH DAMAGE.
 */
package com.google.api.gax.httpjson;

import com.google.api.client.http.HttpTransport;
import com.google.api.client.http.javanet.NetHttpTransport;
import com.google.api.client.json.JsonFactory;
import com.google.api.client.json.jackson2.JacksonFactory;
import com.google.api.core.ApiFuture;
import com.google.api.core.BetaApi;
import com.google.api.core.SettableApiFuture;
import com.google.api.gax.core.BackgroundResource;
import com.google.common.base.Preconditions;
import com.google.common.collect.ImmutableList;
import java.io.IOException;
import java.util.LinkedList;
import java.util.List;
import java.util.concurrent.Executor;
import java.util.concurrent.TimeUnit;
import javax.annotation.Nullable;

/** Implementation of HttpJsonChannel which can issue http-json calls. */
@BetaApi
public class ManagedHttpJsonChannel implements HttpJsonChannel, BackgroundResource {
  private static final JsonFactory JSON_FACTORY = JacksonFactory.getDefaultInstance();

  private final Executor executor;
  private final String endpoint;
  private final JsonFactory jsonFactory;
  private final ImmutableList<HttpJsonHeaderEnhancer> headerEnhancers;
  private final HttpTransport httpTransport;

  private boolean isTransportShutdown;

  private ManagedHttpJsonChannel(
      Executor executor,
      String endpoint,
      JsonFactory jsonFactory,
      List<HttpJsonHeaderEnhancer> headerEnhancers,
      @Nullable HttpTransport httpTransport) {
    this.executor = executor;
    this.endpoint = endpoint;
    this.jsonFactory = jsonFactory;
    this.headerEnhancers = ImmutableList.copyOf(headerEnhancers);
    this.httpTransport = httpTransport == null ? new NetHttpTransport() : httpTransport;
  }

<<<<<<< HEAD
  <ResponseT, RequestT> Runnable createRunnable(
      final HttpJsonCallOptions callOptions,
      final RequestT request,
      final HttpRequestFormatter<RequestT> requestFormatter,
      final HttpResponseFormatter<ResponseT> responseFormatter,
      final SettableApiFuture<ResponseT> responseFuture) {
    return HttpRequestRunnable.<RequestT, ResponseT>newBuilder()
        .setApiFuture(responseFuture)
        .setRequestFormatter(requestFormatter)
        .setResponseFormatter(responseFormatter)
        .setHeaderEnhancers(headerEnhancers)
        .setHttpJsonCallOptions(callOptions)
        .setHttpTransport(httpTransport)
        .setJsonFactory(jsonFactory)
        .setRequest(request)
        .setEndpoint(endpoint)
        .build();
  }

=======
>>>>>>> 7b42deb6
  @Override
  public <ResponseT, RequestT> ApiFuture<ResponseT> issueFutureUnaryCall(
      HttpJsonCallOptions callOptions,
      RequestT request,
      HttpRequestFormatter<RequestT> requestFormatter,
<<<<<<< HEAD
      HttpResponseFormatter<ResponseT> responseFormatter) {
    final SettableApiFuture<ResponseT> responseFuture = SettableApiFuture.create();

    executor.execute(
        createRunnable(callOptions, request, requestFormatter, responseFormatter, responseFuture));
=======
      HttpResponseParser<ResponseT> responseFormatter) {
    final SettableApiFuture<ResponseT> responseFuture = SettableApiFuture.create();

    HttpRequestRunnable<RequestT, ResponseT> runnable =
        HttpRequestRunnable.<RequestT, ResponseT>newBuilder()
            .setApiFuture(responseFuture)
            .setRequestFormatter(requestFormatter)
            .setResponseFormatter(responseFormatter)
            .setHeaderEnhancers(headerEnhancers)
            .setHttpJsonCallOptions(callOptions)
            .setHttpTransport(httpTransport)
            .setJsonFactory(jsonFactory)
            .setRequest(request)
            .setEndpoint(endpoint)
            .build();

    executor.execute(runnable);
>>>>>>> 7b42deb6

    return responseFuture;
  }

  @Override
  public synchronized void shutdown() {
    if (isTransportShutdown) {
      return;
    }
    try {
      httpTransport.shutdown();
      isTransportShutdown = true;
    } catch (IOException e) {
      e.printStackTrace();
    }
  }

  @Override
  public boolean isShutdown() {
    return isTransportShutdown;
  }

  @Override
  public boolean isTerminated() {
    return isTransportShutdown;
  }

  @Override
  public void shutdownNow() {
    shutdown();
  }

  @Override
  public boolean awaitTermination(long duration, TimeUnit unit) throws InterruptedException {
    // TODO
    return false;
  }

  @Override
  public void close() throws Exception {}

  public static Builder newBuilder() {
    return new Builder().setHeaderEnhancers(new LinkedList<HttpJsonHeaderEnhancer>());
  }

  public static class Builder {
    private Executor executor;
    private String endpoint;
    private JsonFactory jsonFactory = JSON_FACTORY;
    private List<HttpJsonHeaderEnhancer> headerEnhancers;
    private HttpTransport httpTransport;

    private Builder() {}

    public Builder setExecutor(Executor executor) {
      this.executor = executor;
      return this;
    }

    public Builder setEndpoint(String endpoint) {
      this.endpoint = endpoint;
      return this;
    }

    public Builder setHeaderEnhancers(List<HttpJsonHeaderEnhancer> headerEnhancers) {
      this.headerEnhancers = headerEnhancers;
      return this;
    }

    public Builder setHttpTransport(HttpTransport httpTransport) {
      this.httpTransport = httpTransport;
      return this;
    }

    public ManagedHttpJsonChannel build() {
      Preconditions.checkNotNull(executor);
      Preconditions.checkNotNull(endpoint);
      return new ManagedHttpJsonChannel(
          executor, endpoint, jsonFactory, headerEnhancers, httpTransport);
    }
  }
}<|MERGE_RESOLUTION|>--- conflicted
+++ resolved
@@ -72,40 +72,11 @@
     this.httpTransport = httpTransport == null ? new NetHttpTransport() : httpTransport;
   }
 
-<<<<<<< HEAD
-  <ResponseT, RequestT> Runnable createRunnable(
-      final HttpJsonCallOptions callOptions,
-      final RequestT request,
-      final HttpRequestFormatter<RequestT> requestFormatter,
-      final HttpResponseFormatter<ResponseT> responseFormatter,
-      final SettableApiFuture<ResponseT> responseFuture) {
-    return HttpRequestRunnable.<RequestT, ResponseT>newBuilder()
-        .setApiFuture(responseFuture)
-        .setRequestFormatter(requestFormatter)
-        .setResponseFormatter(responseFormatter)
-        .setHeaderEnhancers(headerEnhancers)
-        .setHttpJsonCallOptions(callOptions)
-        .setHttpTransport(httpTransport)
-        .setJsonFactory(jsonFactory)
-        .setRequest(request)
-        .setEndpoint(endpoint)
-        .build();
-  }
-
-=======
->>>>>>> 7b42deb6
   @Override
   public <ResponseT, RequestT> ApiFuture<ResponseT> issueFutureUnaryCall(
       HttpJsonCallOptions callOptions,
       RequestT request,
       HttpRequestFormatter<RequestT> requestFormatter,
-<<<<<<< HEAD
-      HttpResponseFormatter<ResponseT> responseFormatter) {
-    final SettableApiFuture<ResponseT> responseFuture = SettableApiFuture.create();
-
-    executor.execute(
-        createRunnable(callOptions, request, requestFormatter, responseFormatter, responseFuture));
-=======
       HttpResponseParser<ResponseT> responseFormatter) {
     final SettableApiFuture<ResponseT> responseFuture = SettableApiFuture.create();
 
@@ -123,7 +94,6 @@
             .build();
 
     executor.execute(runnable);
->>>>>>> 7b42deb6
 
     return responseFuture;
   }
