--- conflicted
+++ resolved
@@ -99,11 +99,7 @@
   }
 
   @Override
-<<<<<<< HEAD
-  public String getEndpointRelativePath(T apiMessage) {
-=======
   public String getPath(T apiMessage) {
->>>>>>> 7b42deb6
     Map<String, String> pathParams = getPathParams(apiMessage);
     PathTemplate pathPattern = PathTemplate.create(methodDescriptor.endpointPathTemplate());
     return pathPattern.instantiate(pathParams);
