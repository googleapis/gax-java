<?xml version="1.0" encoding="UTF-8"?>
<project xmlns="http://maven.apache.org/POM/4.0.0" xsi:schemaLocation="http://maven.apache.org/POM/4.0.0 http://maven.apache.org/xsd/maven-4.0.0.xsd" xmlns:xsi="http://www.w3.org/2001/XMLSchema-instance">
  <modelVersion>4.0.0</modelVersion>
  <groupId>com.google.api</groupId>
  <artifactId>gax-bom</artifactId>
<<<<<<< HEAD
  <version>1.40.1-SNAPSHOT</version><!-- {x-version-update:gax-bom:current} -->
=======
  <version>1.42.1-SNAPSHOT</version><!-- {x-version-update:gax-bom:current} -->
>>>>>>> 076f5bab
  <packaging>pom</packaging>
  <name>GAX (Google Api eXtensions) for Java</name>
  <description>Google Api eXtensions for Java</description>
  <url>https://github.com/googleapis/gax-java</url>
  <licenses>
    <license>
      <name>BSD</name>
      <url>https://github.com/googleapis/gax-java/blob/master/LICENSE</url>
    </license>
  </licenses>
  <developers>
    <developer>
      <id>GoogleAPIs</id>
      <name>GoogleAPIs</name>
      <email>googleapis@googlegroups.com</email>
      <url>https://github.com/googleapis/gax-java</url>
      <organization>Google, LLC</organization>
      <organizationUrl>https://www.google.com</organizationUrl>
    </developer>
  </developers>
  <scm>
    <connection>scm:git:https://github.com/googleapis/gax-java.git</connection>
    <url>https://github.com/googleapis/gax-java</url>
  </scm>
  <dependencyManagement>
    <dependencies>
      <dependency>
        <groupId>com.google.api</groupId>
        <artifactId>gax</artifactId>
<<<<<<< HEAD
        <version>1.40.1-SNAPSHOT</version><!-- {x-version-update:gax:current} -->
=======
        <version>1.42.1-SNAPSHOT</version><!-- {x-version-update:gax:current} -->
>>>>>>> 076f5bab
      </dependency>
      <dependency>
        <groupId>com.google.api</groupId>
        <artifactId>gax</artifactId>
<<<<<<< HEAD
        <version>1.40.1-SNAPSHOT</version><!-- {x-version-update:gax:current} -->
=======
        <version>1.42.1-SNAPSHOT</version><!-- {x-version-update:gax:current} -->
>>>>>>> 076f5bab
	<classifier>testlib</classifier>
      </dependency>
      <dependency>
        <groupId>com.google.api</groupId>
        <artifactId>gax-grpc</artifactId>
<<<<<<< HEAD
        <version>1.40.1-SNAPSHOT</version><!-- {x-version-update:gax-grpc:current} -->
=======
        <version>1.42.1-SNAPSHOT</version><!-- {x-version-update:gax-grpc:current} -->
>>>>>>> 076f5bab
      </dependency>
      <dependency>
        <groupId>com.google.api</groupId>
        <artifactId>gax-grpc</artifactId>
<<<<<<< HEAD
        <version>1.40.1-SNAPSHOT</version><!-- {x-version-update:gax-grpc:current} -->
=======
        <version>1.42.1-SNAPSHOT</version><!-- {x-version-update:gax-grpc:current} -->
>>>>>>> 076f5bab
	<classifier>testlib</classifier>
      </dependency>
      <dependency>
        <groupId>com.google.api</groupId>
        <artifactId>gax-httpjson</artifactId>
<<<<<<< HEAD
        <version>0.57.1-SNAPSHOT</version><!-- {x-version-update:gax-httpjson:current} -->
=======
        <version>0.59.1-SNAPSHOT</version><!-- {x-version-update:gax-httpjson:current} -->
>>>>>>> 076f5bab
      </dependency>
      <dependency>
        <groupId>com.google.api</groupId>
        <artifactId>gax-httpjson</artifactId>
<<<<<<< HEAD
        <version>0.57.1-SNAPSHOT</version><!-- {x-version-update:gax-httpjson:current} -->
=======
        <version>0.59.1-SNAPSHOT</version><!-- {x-version-update:gax-httpjson:current} -->
>>>>>>> 076f5bab
	<classifier>testlib</classifier>
      </dependency>
    </dependencies>
  </dependencyManagement>
</project><|MERGE_RESOLUTION|>--- conflicted
+++ resolved
@@ -3,11 +3,7 @@
   <modelVersion>4.0.0</modelVersion>
   <groupId>com.google.api</groupId>
   <artifactId>gax-bom</artifactId>
-<<<<<<< HEAD
-  <version>1.40.1-SNAPSHOT</version><!-- {x-version-update:gax-bom:current} -->
-=======
   <version>1.42.1-SNAPSHOT</version><!-- {x-version-update:gax-bom:current} -->
->>>>>>> 076f5bab
   <packaging>pom</packaging>
   <name>GAX (Google Api eXtensions) for Java</name>
   <description>Google Api eXtensions for Java</description>
@@ -37,58 +33,34 @@
       <dependency>
         <groupId>com.google.api</groupId>
         <artifactId>gax</artifactId>
-<<<<<<< HEAD
-        <version>1.40.1-SNAPSHOT</version><!-- {x-version-update:gax:current} -->
-=======
         <version>1.42.1-SNAPSHOT</version><!-- {x-version-update:gax:current} -->
->>>>>>> 076f5bab
       </dependency>
       <dependency>
         <groupId>com.google.api</groupId>
         <artifactId>gax</artifactId>
-<<<<<<< HEAD
-        <version>1.40.1-SNAPSHOT</version><!-- {x-version-update:gax:current} -->
-=======
         <version>1.42.1-SNAPSHOT</version><!-- {x-version-update:gax:current} -->
->>>>>>> 076f5bab
 	<classifier>testlib</classifier>
       </dependency>
       <dependency>
         <groupId>com.google.api</groupId>
         <artifactId>gax-grpc</artifactId>
-<<<<<<< HEAD
-        <version>1.40.1-SNAPSHOT</version><!-- {x-version-update:gax-grpc:current} -->
-=======
         <version>1.42.1-SNAPSHOT</version><!-- {x-version-update:gax-grpc:current} -->
->>>>>>> 076f5bab
       </dependency>
       <dependency>
         <groupId>com.google.api</groupId>
         <artifactId>gax-grpc</artifactId>
-<<<<<<< HEAD
-        <version>1.40.1-SNAPSHOT</version><!-- {x-version-update:gax-grpc:current} -->
-=======
         <version>1.42.1-SNAPSHOT</version><!-- {x-version-update:gax-grpc:current} -->
->>>>>>> 076f5bab
 	<classifier>testlib</classifier>
       </dependency>
       <dependency>
         <groupId>com.google.api</groupId>
         <artifactId>gax-httpjson</artifactId>
-<<<<<<< HEAD
-        <version>0.57.1-SNAPSHOT</version><!-- {x-version-update:gax-httpjson:current} -->
-=======
         <version>0.59.1-SNAPSHOT</version><!-- {x-version-update:gax-httpjson:current} -->
->>>>>>> 076f5bab
       </dependency>
       <dependency>
         <groupId>com.google.api</groupId>
         <artifactId>gax-httpjson</artifactId>
-<<<<<<< HEAD
-        <version>0.57.1-SNAPSHOT</version><!-- {x-version-update:gax-httpjson:current} -->
-=======
         <version>0.59.1-SNAPSHOT</version><!-- {x-version-update:gax-httpjson:current} -->
->>>>>>> 076f5bab
 	<classifier>testlib</classifier>
       </dependency>
     </dependencies>
