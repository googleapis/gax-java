# Copyright 2019 Google LLC
#
# Redistribution and use in source and binary forms, with or without
# modification, are permitted provided that the following conditions are
# met:
#
#     * Redistributions of source code must retain the above copyright
# notice, this list of conditions and the following disclaimer.
#     * Redistributions in binary form must reproduce the above
# copyright notice, this list of conditions and the following disclaimer
# in the documentation and/or other materials provided with the
# distribution.
#     * Neither the name of Google LLC nor the names of its
# contributors may be used to endorse or promote products derived from
# this software without specific prior written permission.
#
# THIS SOFTWARE IS PROVIDED BY THE COPYRIGHT HOLDERS AND CONTRIBUTORS
# "AS IS" AND ANY EXPRESS OR IMPLIED WARRANTIES, INCLUDING, BUT NOT
# LIMITED TO, THE IMPLIED WARRANTIES OF MERCHANTABILITY AND FITNESS FOR
# A PARTICULAR PURPOSE ARE DISCLAIMED. IN NO EVENT SHALL THE COPYRIGHT
# OWNER OR CONTRIBUTORS BE LIABLE FOR ANY DIRECT, INDIRECT, INCIDENTAL,
# SPECIAL, EXEMPLARY, OR CONSEQUENTIAL DAMAGES (INCLUDING, BUT NOT
# LIMITED TO, PROCUREMENT OF SUBSTITUTE GOODS OR SERVICES; LOSS OF USE,
# DATA, OR PROFITS; OR BUSINESS INTERRUPTION) HOWEVER CAUSED AND ON ANY
# THEORY OF LIABILITY, WHETHER IN CONTRACT, STRICT LIABILITY, OR TORT
# (INCLUDING NEGLIGENCE OR OTHERWISE) ARISING IN ANY WAY OUT OF THE USE
# OF THIS SOFTWARE, EVEN IF ADVISED OF THE POSSIBILITY OF SUCH DAMAGE.

load("@bazel_tools//tools/build_defs/repo:http.bzl", "http_archive")
load("@bazel_tools//tools/build_defs/repo:jvm.bzl", "jvm_maven_import_external")
load("@com_google_api_gax_java_properties//:dependencies.properties.bzl", "PROPERTIES")

def com_google_api_gax_java_repositories():
    # Import dependencies shared between Gradle and Bazel (i.e. maven dependencies)
    for name, artifact in PROPERTIES.items():
        _maybe(
            jvm_maven_import_external,
            name = name,
            strip_repo_prefix = "maven.",
            artifact = _fix_bazel_artifact_format(artifact),
            server_urls = ["https://repo.maven.apache.org/maven2/", "http://repo1.maven.org/maven2/"],
            licenses = ["notice", "reciprocal"],
        )

    # Import Bazel-only dependencies (Gradle version will import maven artifacts of same
    # version, while Bazel will depend on Bazel workspaces). The versions are shared in the
    # properties file.

    _protobuf_version = PROPERTIES["version.com_google_protobuf"]
    _protobuf_version_in_link = "v%s" % _protobuf_version
    _maybe(
        http_archive,
        name = "com_google_protobuf",
        urls = ["https://github.com/protocolbuffers/protobuf/archive/%s.zip" % _protobuf_version_in_link],
        strip_prefix = "protobuf-%s" % _protobuf_version,
    )

    _grpc_version = PROPERTIES["version.io_grpc"]
    _grpc_version_in_link = "v%s" % _grpc_version
    _maybe(
        http_archive,
        name = "io_grpc_grpc_java",
        urls = ["https://github.com/grpc/grpc-java/archive/%s.zip" % _grpc_version_in_link],
        strip_prefix = "grpc-java-%s" % _grpc_version,
    )

<<<<<<< HEAD
    _bazel_skylib_version = PROPERTIES["version.bazel_skylib"]
=======
    _bazel_skylib_version = "1.0.3"
>>>>>>> 834c05e1
    _maybe(
        http_archive,
        name = "bazel_skylib",
        strip_prefix = "bazel-skylib-%s" % _bazel_skylib_version,
        urls = ["https://github.com/bazelbuild/bazel-skylib/archive/%s.zip" % _bazel_skylib_version],
    )

    _maybe(
        jvm_maven_import_external,
        name = "io_grpc_grpc_netty_shaded",
        artifact = "io.grpc:grpc-netty-shaded:%s" % PROPERTIES["version.io_grpc"],
        server_urls = ["https://repo.maven.apache.org/maven2/", "http://repo1.maven.org/maven2/"],
        licenses = ["notice", "reciprocal"],
    )

    _maybe(
        jvm_maven_import_external,
        name = "io_grpc_grpc_grpclb",
        artifact = "io.grpc:grpc-grpclb:%s" % PROPERTIES["version.io_grpc"],
        server_urls = ["https://repo.maven.apache.org/maven2/", "http://repo1.maven.org/maven2/"],
        licenses = ["notice", "reciprocal"],
    )

    _maybe(
        jvm_maven_import_external,
        name = "google_java_format_all_deps",
        artifact = "com.google.googlejavaformat:google-java-format:jar:all-deps:%s" % PROPERTIES["version.google_java_format"],
        server_urls = ["https://repo.maven.apache.org/maven2/", "http://repo1.maven.org/maven2/"],
        licenses = ["notice", "reciprocal"],
    )

    _maybe(
        native.bind,
        name = "guava",
        actual = "@com_google_guava_guava//jar",
    )

    _maybe(
        native.bind,
        name = "gson",
        actual = "@com_google_code_gson_gson//jar",
    )

    _maybe(
        native.bind,
        name = "error_prone_annotations",
        actual = "@com_google_errorprone_error_prone_annotations//jar",
    )

def _maybe(repo_rule, name, strip_repo_prefix = "", **kwargs):
    if not name.startswith(strip_repo_prefix):
        return
    repo_name = name[len(strip_repo_prefix):]
    if repo_name in native.existing_rules():
        return
    repo_rule(name = repo_name, **kwargs)

def _fix_bazel_artifact_format(artifact_id):
    # Fix the artifact id format discrepancy between Bazel & Gradle.
    # This is relevant only when classifier is specified explicitly.
    # Bazel format:  groupId:artifactId:jar:classifier:version
    # Gradle format: groupId:artifactId:version:classifier
    ids = artifact_id.split(":")
    if len(ids) != 4:
        return artifact_id
    return "%s:%s:%s:%s:%s" % (ids[0], ids[1], "jar", ids[3], ids[2])<|MERGE_RESOLUTION|>--- conflicted
+++ resolved
@@ -64,11 +64,7 @@
         strip_prefix = "grpc-java-%s" % _grpc_version,
     )
 
-<<<<<<< HEAD
-    _bazel_skylib_version = PROPERTIES["version.bazel_skylib"]
-=======
     _bazel_skylib_version = "1.0.3"
->>>>>>> 834c05e1
     _maybe(
         http_archive,
         name = "bazel_skylib",
