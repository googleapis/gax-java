/*
 * Copyright 2017 Google LLC
 *
 * Redistribution and use in source and binary forms, with or without
 * modification, are permitted provided that the following conditions are
 * met:
 *
 *     * Redistributions of source code must retain the above copyright
 * notice, this list of conditions and the following disclaimer.
 *     * Redistributions in binary form must reproduce the above
 * copyright notice, this list of conditions and the following disclaimer
 * in the documentation and/or other materials provided with the
 * distribution.
 *     * Neither the name of Google LLC nor the names of its
 * contributors may be used to endorse or promote products derived from
 * this software without specific prior written permission.
 *
 * THIS SOFTWARE IS PROVIDED BY THE COPYRIGHT HOLDERS AND CONTRIBUTORS
 * "AS IS" AND ANY EXPRESS OR IMPLIED WARRANTIES, INCLUDING, BUT NOT
 * LIMITED TO, THE IMPLIED WARRANTIES OF MERCHANTABILITY AND FITNESS FOR
 * A PARTICULAR PURPOSE ARE DISCLAIMED. IN NO EVENT SHALL THE COPYRIGHT
 * OWNER OR CONTRIBUTORS BE LIABLE FOR ANY DIRECT, INDIRECT, INCIDENTAL,
 * SPECIAL, EXEMPLARY, OR CONSEQUENTIAL DAMAGES (INCLUDING, BUT NOT
 * LIMITED TO, PROCUREMENT OF SUBSTITUTE GOODS OR SERVICES; LOSS OF USE,
 * DATA, OR PROFITS; OR BUSINESS INTERRUPTION) HOWEVER CAUSED AND ON ANY
 * THEORY OF LIABILITY, WHETHER IN CONTRACT, STRICT LIABILITY, OR TORT
 * (INCLUDING NEGLIGENCE OR OTHERWISE) ARISING IN ANY WAY OUT OF THE USE
 * OF THIS SOFTWARE, EVEN IF ADVISED OF THE POSSIBILITY OF SUCH DAMAGE.
 */
package com.google.api.gax.rpc.testing;

import com.google.api.core.InternalApi;
import com.google.api.gax.rpc.ApiCallContext;
import com.google.api.gax.rpc.ClientContext;
import com.google.api.gax.rpc.TransportChannel;
import com.google.api.gax.rpc.internal.Headers;
import com.google.auth.Credentials;
import com.google.common.base.Preconditions;
import com.google.common.collect.ImmutableMap;
import java.util.List;
import java.util.Map;
import javax.annotation.Nonnull;
import javax.annotation.Nullable;
import org.threeten.bp.Duration;

@InternalApi("for testing")
public class FakeCallContext implements ApiCallContext {
  private final Credentials credentials;
  private final FakeChannel channel;
  private final Duration timeout;
  private final Duration streamWaitTimeout;
  private final Duration streamIdleTimeout;
  private final ImmutableMap<String, List<String>> extraHeaders;

  private FakeCallContext(
      Credentials credentials,
      FakeChannel channel,
      Duration timeout,
      Duration streamWaitTimeout,
      Duration streamIdleTimeout,
      ImmutableMap<String, List<String>> extraHeaders) {
    this.credentials = credentials;
    this.channel = channel;
    this.timeout = timeout;
    this.streamWaitTimeout = streamWaitTimeout;
    this.streamIdleTimeout = streamIdleTimeout;
    this.extraHeaders = extraHeaders;
  }

  public static FakeCallContext createDefault() {
    return new FakeCallContext(
        null, null, null, null, null, ImmutableMap.<String, List<String>>of());
  }

  @Override
  public FakeCallContext nullToSelf(ApiCallContext inputContext) {
    FakeCallContext fakeCallContext;
    if (inputContext == null) {
      fakeCallContext = this;
    } else {
      if (!(inputContext instanceof FakeCallContext)) {
        throw new IllegalArgumentException(
            "context must be an instance of FakeCallContext, but found "
                + inputContext.getClass().getName());
      }
      fakeCallContext = (FakeCallContext) inputContext;
    }
    return fakeCallContext;
  }

  @Override
  public ApiCallContext merge(ApiCallContext inputCallContext) {
    if (inputCallContext == null) {
      return this;
    }
    if (!(inputCallContext instanceof FakeCallContext)) {
      throw new IllegalArgumentException(
          "context must be an instance of FakeCallContext, but found "
              + inputCallContext.getClass().getName());
    }
    FakeCallContext fakeCallContext = (FakeCallContext) inputCallContext;

    FakeChannel newChannel = fakeCallContext.channel;
    if (newChannel == null) {
      newChannel = channel;
    }

    Credentials newCallCredentials = fakeCallContext.credentials;
    if (newCallCredentials == null) {
      newCallCredentials = credentials;
    }

    Duration newTimeout = fakeCallContext.timeout;
    if (newTimeout == null) {
      newTimeout = timeout;
    }

    Duration newStreamWaitTimeout = fakeCallContext.streamWaitTimeout;
    if (newStreamWaitTimeout == null) {
      newStreamWaitTimeout = streamWaitTimeout;
    }

    Duration newStreamIdleTimeout = fakeCallContext.streamIdleTimeout;
    if (newStreamIdleTimeout == null) {
      newStreamIdleTimeout = streamIdleTimeout;
    }

    ImmutableMap<String, List<String>> newExtraHeaders =
        Headers.mergeHeaders(extraHeaders, fakeCallContext.extraHeaders);
    return new FakeCallContext(
        newCallCredentials,
        newChannel,
        newTimeout,
        newStreamWaitTimeout,
        newStreamIdleTimeout,
        newExtraHeaders);
  }

  public Credentials getCredentials() {
    return credentials;
  }

  public FakeChannel getChannel() {
    return channel;
  }

  @Override
  public Duration getTimeout() {
    return timeout;
  }

  @Nullable
  @Override
  public Duration getStreamWaitTimeout() {
    return streamWaitTimeout;
  }

  @Nullable
  @Override
  public Duration getStreamIdleTimeout() {
    return streamIdleTimeout;
  }

  @Override
  public FakeCallContext withCredentials(Credentials credentials) {
    return new FakeCallContext(
        credentials,
        this.channel,
        this.timeout,
        this.streamWaitTimeout,
        this.streamIdleTimeout,
        this.extraHeaders);
  }

  @Override
  public FakeCallContext withTransportChannel(TransportChannel inputChannel) {
    Preconditions.checkNotNull(inputChannel);
    if (!(inputChannel instanceof FakeTransportChannel)) {
      throw new IllegalArgumentException(
          "Expected FakeTransportChannel, got " + inputChannel.getClass().getName());
    }
    FakeTransportChannel transportChannel = (FakeTransportChannel) inputChannel;
    return withChannel(transportChannel.getChannel());
  }

  public FakeCallContext withChannel(FakeChannel channel) {
    return new FakeCallContext(
        this.credentials,
        channel,
        this.timeout,
        this.streamWaitTimeout,
        this.streamIdleTimeout,
        this.extraHeaders);
  }

  @Override
  public FakeCallContext withTimeout(Duration timeout) {
    // Default RetrySettings use 0 for RPC timeout. Treat that as disabled timeouts.
<<<<<<< HEAD
    if (timeout != null && (timeout.isNegative() || timeout.isZero())) {
=======
    if (timeout != null && (timeout.isZero() || timeout.isNegative())) {
>>>>>>> 12d0c5ff
      timeout = null;
    }

    // Prevent expanding timeouts
    if (timeout != null && this.timeout != null && this.timeout.compareTo(timeout) <= 0) {
      return this;
    }

    return new FakeCallContext(
        this.credentials,
        this.channel,
        timeout,
        this.streamWaitTimeout,
        this.streamIdleTimeout,
        this.extraHeaders);
  }

  @Override
  public ApiCallContext withStreamWaitTimeout(@Nonnull Duration streamWaitTimeout) {
    Preconditions.checkNotNull(streamWaitTimeout);
    return new FakeCallContext(
        this.credentials,
        this.channel,
        this.timeout,
        streamWaitTimeout,
        this.streamIdleTimeout,
        this.extraHeaders);
  }

  @Override
  public ApiCallContext withStreamIdleTimeout(@Nonnull Duration streamIdleTimeout) {
    Preconditions.checkNotNull(streamIdleTimeout);
    return new FakeCallContext(
        this.credentials,
        this.channel,
        this.timeout,
        this.streamWaitTimeout,
        streamIdleTimeout,
        this.extraHeaders);
  }

  @Override
  public ApiCallContext withExtraHeaders(Map<String, List<String>> extraHeaders) {
    Preconditions.checkNotNull(extraHeaders);
    ImmutableMap<String, List<String>> newExtraHeaders =
        Headers.mergeHeaders(this.extraHeaders, extraHeaders);
    return new FakeCallContext(
        credentials, channel, timeout, streamWaitTimeout, streamIdleTimeout, newExtraHeaders);
  }

  @Override
  public Map<String, List<String>> getExtraHeaders() {
    return this.extraHeaders;
  }

  public static FakeCallContext create(ClientContext clientContext) {
    return FakeCallContext.createDefault()
        .withTransportChannel(clientContext.getTransportChannel())
        .withCredentials(clientContext.getCredentials());
  }
}<|MERGE_RESOLUTION|>--- conflicted
+++ resolved
@@ -196,11 +196,7 @@
   @Override
   public FakeCallContext withTimeout(Duration timeout) {
     // Default RetrySettings use 0 for RPC timeout. Treat that as disabled timeouts.
-<<<<<<< HEAD
-    if (timeout != null && (timeout.isNegative() || timeout.isZero())) {
-=======
     if (timeout != null && (timeout.isZero() || timeout.isNegative())) {
->>>>>>> 12d0c5ff
       timeout = null;
     }
 
