--- conflicted
+++ resolved
@@ -103,11 +103,7 @@
    * Adds an annotation that the attempt failed and that no further attempts will be made because
    * retry limits have been reached.
    *
-<<<<<<< HEAD
-   * @param error the error that caused the attempt to fail.
-=======
    * @param error the last error received before retries were exhausted.
->>>>>>> 1dd8124c
    */
   void attemptFailedRetriesExhausted(Throwable error);
 
