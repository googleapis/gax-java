--- conflicted
+++ resolved
@@ -1,12 +1,8 @@
 archivesBaseName = "gax"
 
-<<<<<<< HEAD
 // TODO: Populate this from dependencies.properties version property (for proper Gradle-Bazel sync)
 // TODO: Update release tool to bump dependencies.peoperties value instead
-project.version = "1.40.1-SNAPSHOT" // {x-version-update:gax:current}
-=======
 project.version = "1.42.1-SNAPSHOT" // {x-version-update:gax:current}
->>>>>>> 076f5bab
 
 dependencies {
   compile libraries['maven.com_google_guava_guava'],
