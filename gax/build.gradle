archivesBaseName = "gax"

// TODO: Populate this from dependencies.properties version property (for proper Gradle-Bazel sync)
<<<<<<< HEAD
project.version = "2.7.2-SNAPSHOT" // {x-version-update:gax:current}
// print project version
task printVersionGax {
  doLast {
    println project.version
  }
}
=======
project.version = "2.9.0" // {x-version-update:gax:current}
>>>>>>> b21fb52f

dependencies {
  api(libraries['maven.com_google_api_api_common'],
    libraries['maven.com_google_auth_google_auth_library_credentials'],
    libraries['maven.org_threeten_threetenbp'])

  implementation(libraries['maven.com_google_auth_google_auth_library_oauth2_http'],
    libraries['maven.com_google_code_findbugs_jsr305'],
    libraries['maven.com_google_guava_guava'],
    libraries['maven.io_opencensus_opencensus_api'])

  compileOnly libraries['maven.com_google_auto_value_auto_value']

  testImplementation(libraries['maven.junit_junit'],
    libraries['maven.org_mockito_mockito_core'],
    libraries['maven.com_google_truth_truth'],
    libraries['maven.com_google_auto_value_auto_value'])

  annotationProcessor libraries['maven.com_google_auto_value_auto_value']
  testAnnotationProcessor libraries['maven.com_google_auto_value_auto_value']

  shadowNoGuava libraries['maven.com_google_guava_guava']
}

ext.generatedOutputDir = file("${buildDir}/generated-resources")
task generateProjectProperties {
  ext.outputFile = file("${generatedOutputDir}/dependencies.properties")
  outputs.file(outputFile)
  doLast {
    outputFile.text = "version.gax=${project.version}"
  }
}
sourceSets.main.output.dir generatedOutputDir, builtBy: generateProjectProperties

jar {
  manifest {
    attributes 'Specification-Title': project.name,
      'Specification-Version': project.version,
      'Specification-Vendor': libraryVendor,
      'Implementation-Title': project.name,
      'Implementation-Version': project.version,
      'Implementation-Vendor': libraryVendor
  }
}<|MERGE_RESOLUTION|>--- conflicted
+++ resolved
@@ -1,17 +1,13 @@
 archivesBaseName = "gax"
 
 // TODO: Populate this from dependencies.properties version property (for proper Gradle-Bazel sync)
-<<<<<<< HEAD
-project.version = "2.7.2-SNAPSHOT" // {x-version-update:gax:current}
+project.version = "2.9.0" // {x-version-update:gax:current}
 // print project version
 task printVersionGax {
   doLast {
     println project.version
   }
 }
-=======
-project.version = "2.9.0" // {x-version-update:gax:current}
->>>>>>> b21fb52f
 
 dependencies {
   api(libraries['maven.com_google_api_api_common'],
